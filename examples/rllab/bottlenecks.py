"""
Example of a multi-lane network with human-driven vehicles.
"""
from flow.core.params import SumoParams, EnvParams, NetParams, InitialConfig, \
    InFlows
from flow.core.vehicles import Vehicles
from flow.core.traffic_lights import TrafficLights

from flow.scenarios.bridge_toll.gen import BBTollGenerator
from flow.scenarios.bridge_toll.scenario import BBTollScenario
from flow.controllers.lane_change_controllers import *
from flow.controllers.rlcontroller import RLController
from flow.controllers.routing_controllers import ContinuousRouter
from flow.core.params import SumoCarFollowingParams
from flow.core.params import SumoLaneChangeParams

from rllab.envs.gym_env import GymEnv
from rllab.envs.normalized_env import normalize
from rllab.misc.instrument import run_experiment_lite
from rllab.algos.trpo import TRPO
from rllab.baselines.linear_feature_baseline import LinearFeatureBaseline
from rllab.policies.gaussian_mlp_policy import GaussianMLPPolicy

import logging
import numpy as np

SCALING = 1
DISABLE_TB = True
DISABLE_RAMP_METER = True
FLOW_RATE = 1500 * SCALING  # inflow rate


sumo_params = SumoParams(sim_step=0.5, sumo_binary="sumo")

vehicles = Vehicles()

vehicles.add(veh_id="rl",
             acceleration_controller=(RLController, {}),
             lane_change_controller=(SumoLaneChangeController, {}),
             routing_controller=(ContinuousRouter, {}),
             speed_mode=0b11111,
             lane_change_mode=1621,
             num_vehicles=4*SCALING,
<<<<<<< HEAD
=======
             # sumo_car_following_params=SumoCarFollowingParams(
             #     minGap=2.5, tau=1.0),
>>>>>>> 167bc073
             sumo_lc_params=SumoLaneChangeParams())
vehicles.add(veh_id="human",
             speed_mode=0b11111,
             lane_change_controller=(SumoLaneChangeController, {}),
             routing_controller=(ContinuousRouter, {}),
             lane_change_mode=512,
<<<<<<< HEAD
=======
             # sumo_car_following_params=SumoCarFollowingParams(
             #     minGap=2.5, tau=1.0),
>>>>>>> 167bc073
             num_vehicles=15*SCALING)
vehicles.add(veh_id="rl2",
             acceleration_controller=(RLController, {}),
             lane_change_controller=(SumoLaneChangeController, {}),
             routing_controller=(ContinuousRouter, {}),
             speed_mode=0b11111,
             lane_change_mode=1621,
             num_vehicles=4*SCALING,
<<<<<<< HEAD
=======
             # sumo_car_following_params=SumoCarFollowingParams(
             #     minGap=2.5, tau=1.0),
>>>>>>> 167bc073
             sumo_lc_params=SumoLaneChangeParams())
vehicles.add(veh_id="human2",
             speed_mode=0b11111,
             lane_change_mode=512,
             lane_change_controller=(SumoLaneChangeController, {}),
             routing_controller=(ContinuousRouter, {}),
<<<<<<< HEAD
=======
             # sumo_car_following_params=SumoCarFollowingParams(
             #     minGap=2.5, tau=1.0),
>>>>>>> 167bc073
             num_vehicles=15*SCALING)

additional_env_params = {"target_velocity": 50, "num_steps": 150,
                         "disable_tb": True, "disable_ramp_metering": True,
                         "add_rl_if_exit": True}
env_params = EnvParams(additional_params=additional_env_params,
                       lane_change_duration=1)

inflow = InFlows()
inflow.add(veh_type="human", edge="1", vehsPerHour=FLOW_RATE,
           departLane="random", departSpeed=10)

traffic_lights = TrafficLights()
if not DISABLE_TB:
    traffic_lights.add(node_id="2")
if not DISABLE_RAMP_METER:
    traffic_lights.add(node_id="3")

additional_net_params = {"scaling": SCALING}
net_params = NetParams(in_flows=inflow,
                       no_internal_links=False,
                       additional_params=additional_net_params)

initial_config = InitialConfig(spacing="uniform", min_gap=5,
                               lanes_distribution=float("inf"),
                               edges_distribution=["2", "3", "4", "5"])

scenario = BBTollScenario(name="bay_bridge_toll",
                          generator_class=BBTollGenerator,
                          vehicles=vehicles,
                          net_params=net_params,
                          initial_config=initial_config,
                          traffic_lights=traffic_lights)


def run_task(*_):
    env_name = "BottleNeckEnv"
    pass_params = (env_name, sumo_params, vehicles, env_params,
                   net_params, initial_config, scenario)

    env = GymEnv(env_name, record_video=False, register_params=pass_params)
    horizon = env.horizon
    env = normalize(env)

    policy = GaussianMLPPolicy(
        env_spec=env.spec,
        hidden_sizes=(100, 50, 25)
    )

    baseline = LinearFeatureBaseline(env_spec=env.spec)

    algo = TRPO(
        env=env,
        policy=policy,
        baseline=baseline,
        batch_size=20000,
        max_path_length=horizon,
        # whole_paths=True,
        n_itr=400,
        discount=0.995,
        # step_size=0.01,
    )
    algo.train()

exp_tag = "BottleNeckVerySmall"  # experiment prefix
for seed in [1]:  # , 1, 5, 10, 73]:
    run_experiment_lite(
        run_task,
        # Number of parallel workers for sampling
        n_parallel=4,
        # Only keep the snapshot parameters for the last iteration
        snapshot_mode="all",
        # Specifies the seed for the experiment. If this is not provided, a
        # random seed will be used
        seed=seed,
        mode="local",
        exp_prefix=exp_tag,
        # python_command="/home/aboudy/anaconda2/envs/rllab-multiagent/bin/python3.5"
        # plot=True,
    )<|MERGE_RESOLUTION|>--- conflicted
+++ resolved
@@ -41,22 +41,12 @@
              speed_mode=0b11111,
              lane_change_mode=1621,
              num_vehicles=4*SCALING,
-<<<<<<< HEAD
-=======
-             # sumo_car_following_params=SumoCarFollowingParams(
-             #     minGap=2.5, tau=1.0),
->>>>>>> 167bc073
              sumo_lc_params=SumoLaneChangeParams())
 vehicles.add(veh_id="human",
              speed_mode=0b11111,
              lane_change_controller=(SumoLaneChangeController, {}),
              routing_controller=(ContinuousRouter, {}),
              lane_change_mode=512,
-<<<<<<< HEAD
-=======
-             # sumo_car_following_params=SumoCarFollowingParams(
-             #     minGap=2.5, tau=1.0),
->>>>>>> 167bc073
              num_vehicles=15*SCALING)
 vehicles.add(veh_id="rl2",
              acceleration_controller=(RLController, {}),
@@ -65,22 +55,12 @@
              speed_mode=0b11111,
              lane_change_mode=1621,
              num_vehicles=4*SCALING,
-<<<<<<< HEAD
-=======
-             # sumo_car_following_params=SumoCarFollowingParams(
-             #     minGap=2.5, tau=1.0),
->>>>>>> 167bc073
              sumo_lc_params=SumoLaneChangeParams())
 vehicles.add(veh_id="human2",
              speed_mode=0b11111,
              lane_change_mode=512,
              lane_change_controller=(SumoLaneChangeController, {}),
              routing_controller=(ContinuousRouter, {}),
-<<<<<<< HEAD
-=======
-             # sumo_car_following_params=SumoCarFollowingParams(
-             #     minGap=2.5, tau=1.0),
->>>>>>> 167bc073
              num_vehicles=15*SCALING)
 
 additional_env_params = {"target_velocity": 50, "num_steps": 150,
