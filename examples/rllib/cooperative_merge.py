"""
Cooperative merging example, consisting of 1 learning agent and 6 additional
vehicles in an inner ring, and 10 vehicles in an outer ring attempting to
merge into the inner ring.

Attributes
----------
additional_env_params : dict
    Extra environment params
additional_net_params : dict
    Extra network parameters
flow_params : dict
    Large dictionary of flow parameters for experiment,
    passed in to `make_create_env` and used to create
    `flow_params.json` file used by exp visualizer
HORIZON : int
    Length of rollout, in steps
vehicle_params : list of dict
    List of dictionaries specifying vehicle characteristics
    and the number of each vehicle
"""

import gym
import json
import os

import ray
import ray.rllib.ppo as ppo

from ray.tune import run_experiments
from ray.tune.logger import UnifiedLogger
from ray.tune.registry import get_registry, register_env as register_rllib_env
from ray.tune.result import DEFAULT_RESULTS_DIR as results_dir

from flow.core.util import NameEncoder, register_env, rllib_logger_creator
from flow.core.params import SumoParams, EnvParams, InitialConfig, NetParams
from flow.core.params import SumoCarFollowingParams, SumoLaneChangeParams
from flow.core.vehicles import Vehicles

from flow.controllers.rlcontroller import RLController
from flow.controllers.car_following_models import SumoCarFollowingController
from flow.controllers.lane_change_controllers import SumoLaneChangeController
from flow.controllers.routing_controllers import ContinuousRouter

from flow.scenarios.two_loops_one_merging_new.gen \
    import TwoLoopOneMergingGenerator
from flow.scenarios.two_loops_one_merging_new.scenario \
    import TwoLoopsOneMergingScenario

HORIZON = 100
RING_RADIUS = 100
NUM_MERGE_HUMANS = 9
NUM_MERGE_RL = 1
additional_env_params = {"target_velocity": 20, "max-deacc": -1.5,
                         "max-acc": 1, "num_steps": HORIZON}
additional_net_params = {"ring_radius": RING_RADIUS, "lanes": 1,
                         "inner_lanes": 3, "outer_lanes": 2,
                         "lane_length": 75, "speed_limit": 30,
                         "resolution": 40}
vehicle_params = [dict(veh_id="human",
                       acceleration_controller=(SumoCarFollowingController,
                                                {}),
                       lane_change_controller=(SumoLaneChangeController,
                                               {}),
                       routing_controller=(ContinuousRouter, {}),
                       lane_change_mode="strategic",
                       num_vehicles=10,
                       sumo_car_following_params=SumoCarFollowingParams(
                           minGap=1.0, tau=0.5),
                       sumo_lc_params=SumoLaneChangeParams()),
                  dict(veh_id="on-rl",
                       acceleration_controller=(RLController,
                                                {"fail_safe": "safe_velocity"}),
                       lane_change_controller=(SumoLaneChangeController,
                                               {}),
                       routing_controller=(ContinuousRouter, {}),
                       speed_mode="no_collide",
                       lane_change_mode="strategic",
                       num_vehicles=1,
                       sumo_car_following_params=SumoCarFollowingParams(
                           minGap=0.01, tau=0.5),
                       sumo_lc_params=SumoLaneChangeParams()),
                  dict(veh_id="merge-human",
                       acceleration_controller=(SumoCarFollowingController, {}),
                       lane_change_controller=(SumoLaneChangeController, {}),
                       routing_controller=(ContinuousRouter, {}),
                       lane_change_mode="strategic",
                       num_vehicles=NUM_MERGE_HUMANS,
                       sumo_car_following_params=SumoCarFollowingParams(
                           minGap=1.0, tau=0.5),
                       sumo_lc_params=SumoLaneChangeParams()),
                  dict(veh_id="merge-rl",
                       acceleration_controller=(RLController,
                                                {"fail_safe": "safe_velocity"}),
                       lane_change_controller=(SumoLaneChangeController, {}),
                       routing_controller=(ContinuousRouter, {}),
                       speed_mode="no_collide",
                       lane_change_mode="strategic",
                       num_vehicles=NUM_MERGE_RL,
                       sumo_car_following_params=SumoCarFollowingParams(
                           minGap=0.01, tau=0.5),
                       sumo_lc_params=SumoLaneChangeParams())
                  ]

merge_ids = []
for i in range(NUM_MERGE_HUMANS):
    merge_ids.append('merge-human_' + str(i))
for i in range(NUM_MERGE_RL):
    merge_ids.append('merge-rl_' + str(i))
merge_list = [merge_ids]

flow_params = dict(
    sumo=dict(
        sim_step=0.1
    ),
    env=dict(vehicle_arrangement_shuffle=True,
             horizon=HORIZON,
             additional_params=additional_env_params
             ),
    net=dict(
        no_internal_links=False,
        additional_params=additional_net_params
    ),
    veh=vehicle_params,
    initial=dict(
        x0=50,
        spacing="custom",
        lanes_distribution=1,
        # shuffle=False,
        # TODO add a consistent set of values for the bunching params
        # TODO add some non-uniformity
        additional_params={"merge_bunching": 300,
                           "merge_shuffle": True,
                           "gaussian_scale": 2,
                           "merge_from_top": True,
                           "shuffle_ids": merge_list}
    )
)


def make_create_env(flow_env_name, flow_params, version=0,
                    exp_tag="example", sumo="sumo"):
    env_name = flow_env_name + '-v%s' % version

    sumo_params_dict = flow_params['sumo']
    sumo_params_dict['sumo_binary'] = sumo
    sumo_params = SumoParams(**sumo_params_dict)

    env_params_dict = flow_params['env']
    env_params = EnvParams(**env_params_dict)

    net_params_dict = flow_params['net']
    net_params = NetParams(**net_params_dict)

    init_params = flow_params['initial']

    def create_env(env_config):
        # note that the vehicles are added sequentially by the generator,
        # so place the merging vehicles after the vehicles in the ring
        vehicles = Vehicles()
        for i in range(len(vehicle_params)):
            vehicles.add(**vehicle_params[i])

        initial_config = InitialConfig(**init_params)

        scenario = TwoLoopsOneMergingScenario(
            name=exp_tag,
            generator_class=TwoLoopOneMergingGenerator,
            vehicles=vehicles,
            net_params=net_params,
            initial_config=initial_config
        )

        pass_params = (flow_env_name, sumo_params, vehicles, env_params,
                       net_params, initial_config, scenario, version)

        register_env(*pass_params)
        env = gym.envs.make(env_name)

        return env

    return create_env, env_name


if __name__ == "__main__":
    config = ppo.DEFAULT_CONFIG.copy()
    horizon = HORIZON
    n_rollouts = 100

    # ray.init(redirect_output=False)
    # replace the redis address with that output by create_or_update
    ray.init(redis_address="localhost:6379", redirect_output=False)

    parallel_rollouts = 48
    config["num_workers"] = parallel_rollouts  # number of parallel rollouts
    config["timesteps_per_batch"] = horizon * n_rollouts
    config["gamma"] = 0.999  # discount rate
    config["model"].update({"fcnet_hiddens": [16, 16, 16]})

    config["lambda"] = 0.97
    config["sgd_batchsize"] = min(16 * 1024, config["timesteps_per_batch"])
    config["kl_target"] = 0.02
    config["num_sgd_iter"] = 10
    config["horizon"] = horizon

    flow_env_name = "TwoLoopsMergePOEnv"
    exp_tag = "cooperative_merge_example"  # experiment prefix

    flow_params['flowenv'] = flow_env_name
    flow_params['exp_tag'] = exp_tag
    # filename without '.py'
    flow_params['module'] = os.path.basename(__file__)[:-3]

    create_env, env_name = make_create_env(flow_env_name, flow_params, version=0,
                                           exp_tag=exp_tag)

    # Register as rllib env
    register_rllib_env(env_name, create_env)

    logger_creator = rllib_logger_creator(results_dir,
                                          flow_env_name,
                                          UnifiedLogger)

    alg = ppo.PPOAgent(env=env_name, registry=get_registry(),
                       config=config, logger_creator=logger_creator)

    # Logging out flow_params to ray's experiment result folder
    json_out_file = alg.logdir + '/flow_params.json'
    with open(json_out_file, 'w') as outfile:
        json.dump(flow_params, outfile, cls=NameEncoder, sort_keys=True, indent=4)

    trials = run_experiments({
<<<<<<< HEAD
            "pendulum_tests": {
                "run": "PPO",
                "env": "DoubleMultiAgentPendulumEnv-v0",
                "config": {
                   **config
                },
                "checkpoint_freq": 20,
                "max_failures": 999,
                "stop": {"training_iteration": 1},
                "trial_resources": {"cpu": 4, "gpu": 0, "extra_cpu": 12}
            }
        })
=======
        "pendulum_tests": {
            "run": "PPO",
            "env": "TwoLoopsMergePOEnv-v0",
            "config": {
                **config
            },
            "checkpoint_freq": 20,
            "max_failures": 999,
            "stop": {"training_iteration": 200},
            "trial_resources": {"cpu": 1, "gpu": 0,
                                "extra_cpu": parallel_rollouts - 1}
        }
    })
    json_out_file = trials[0].logdir + '/flow_params.json'
    with open(json_out_file, 'w') as outfile:
        json.dump(flow_params, outfile, cls=NameEncoder,
                  sort_keys=True, indent=4)
>>>>>>> 97e585e8
<|MERGE_RESOLUTION|>--- conflicted
+++ resolved
@@ -230,20 +230,6 @@
         json.dump(flow_params, outfile, cls=NameEncoder, sort_keys=True, indent=4)
 
     trials = run_experiments({
-<<<<<<< HEAD
-            "pendulum_tests": {
-                "run": "PPO",
-                "env": "DoubleMultiAgentPendulumEnv-v0",
-                "config": {
-                   **config
-                },
-                "checkpoint_freq": 20,
-                "max_failures": 999,
-                "stop": {"training_iteration": 1},
-                "trial_resources": {"cpu": 4, "gpu": 0, "extra_cpu": 12}
-            }
-        })
-=======
         "pendulum_tests": {
             "run": "PPO",
             "env": "TwoLoopsMergePOEnv-v0",
@@ -260,5 +246,4 @@
     json_out_file = trials[0].logdir + '/flow_params.json'
     with open(json_out_file, 'w') as outfile:
         json.dump(flow_params, outfile, cls=NameEncoder,
-                  sort_keys=True, indent=4)
->>>>>>> 97e585e8
+                  sort_keys=True, indent=4)