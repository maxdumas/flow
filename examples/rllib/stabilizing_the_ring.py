"""
Script used to train test platooning on a single lane.

RL vehicles are bunched together. The emergent behavior we are hoping to witness
is that rl-vehicles group together in other to allow non rl-vehicles a larger headway,
and thus larger equilibrium speeds.

One concern is whether rl-vehicles will start tail-gating human vehicles.

Attributes
----------
additional_env_params : dict
    Extra environment params
additional_net_params : dict
    Extra network parameters
flow_params : dict
    Large dictionary of flow parameters for experiment,
    passed in to `make_create_env` and used to create
    `flow_params.json` file used by exp visualizer
HORIZON : int
    Length of rollout, in steps
vehicle_params : list of dict
    List of dictionaries specifying vehicle characteristics
    and the number of each vehicle
"""

import json
import logging
import os

import gym
import numpy as np

import ray
import ray.rllib.ppo as ppo
from ray.tune import run_experiments

from ray.tune.logger import UnifiedLogger
from ray.tune.registry import get_registry, register_env as register_rllib_env
from ray.tune.result import DEFAULT_RESULTS_DIR as results_dir

from flow.core.util import NameEncoder, register_env, rllib_logger_creator

from flow.core.params import SumoParams, EnvParams, InitialConfig, NetParams
from flow.scenarios.loop.gen import CircleGenerator
from flow.scenarios.loop.loop_scenario import LoopScenario
from flow.controllers.rlcontroller import RLController
from flow.controllers.car_following_models import IDMController
from flow.controllers.routing_controllers import ContinuousRouter
from flow.core.vehicles import Vehicles

HORIZON = 100

additional_env_params = {"target_velocity": 8, "max-deacc": -1,
                         "max-acc": 1,
                         "scenario_type": LoopScenario}  # Any way to avoid specifying this here? - nish
additional_net_params = {"length": 260, "lanes": 1, "speed_limit": 30,
                         "resolution": 40}
vehicle_params = [dict(veh_id="rl",
                       acceleration_controller=(RLController, {}),
                       routing_controller=(ContinuousRouter, {}),
                       num_vehicles=1),
                  dict(veh_id="idm",
                       acceleration_controller=(IDMController, {}),
                       routing_controller=(ContinuousRouter, {}),
                       num_vehicles=21)
                  ]

flow_params = dict(
    sumo=dict(
        sim_step=0.1
    ),
    env=dict(
        horizon=HORIZON,
        additional_params=additional_env_params
    ),
    net=dict(
        no_internal_links=False,
        additional_params=additional_net_params
    ),
    veh=vehicle_params,
    initial=dict(
        spacing="uniform", bunching=30, min_gap=0
    )
)


def make_create_env(flow_env_name, flow_params=flow_params, version=0, exp_tag="example", sumo="sumo"):
    env_name = flow_env_name + '-v%s' % version

    sumo_params_dict = flow_params['sumo']
    sumo_params_dict['sumo_binary'] = sumo
    sumo_params = SumoParams(**sumo_params_dict)

    env_params_dict = flow_params['env']
    env_params = EnvParams(**env_params_dict)

    net_params_dict = flow_params['net']
    net_params = NetParams(**net_params_dict)

    veh_params = flow_params['veh']

    init_params = flow_params['initial']

    def create_env(env_config):
        import flow.envs as flow_envs

        # note that the vehicles are added sequentially by the generator,
        # so place the merging vehicles after the vehicles in the ring
        vehicles = Vehicles()
        for v_param in vehicle_params:
            vehicles.add(**v_param)

        initial_config = InitialConfig(**init_params)

        scenario = LoopScenario(exp_tag, CircleGenerator, vehicles, net_params,
                                initial_config=initial_config)

        pass_params = (flow_env_name, sumo_params, vehicles, env_params,
                       net_params, initial_config, scenario, version)

        register_env(*pass_params)
        env = gym.envs.make(env_name)

        return env

    return create_env, env_name


if __name__ == "__main__":
    config = ppo.DEFAULT_CONFIG.copy()
    horizon = HORIZON
    n_rollouts = 100
    parallel_rollouts = 40
    # ray.init(redirect_output=True)
    ray.init(redis_address="172.31.92.24:6379", redirect_output=False)

<<<<<<< HEAD
    ray.init(redirect_output=True)
    # ray.init(redis_address="172.31.92.24:6379", redirect_output=True)

    config["num_workers"] = num_cpus
=======
    config["num_workers"] = parallel_rollouts
>>>>>>> ade03f93
    config["timesteps_per_batch"] = horizon * n_rollouts
    config["gamma"] = 0.999  # discount rate
    config["model"].update({"fcnet_hiddens": [16, 16]})
    config["use_gae"] = True
    config["lambda"] = 0.97
    config["sgd_batchsize"] = min(16 * 1024, config["timesteps_per_batch"])
    config["kl_target"] = 0.02
    config["num_sgd_iter"] = 10
    config["horizon"] = horizon

    flow_env_name = "WaveAttenuationPOEnv"
    exp_tag = "stabilizing_the_ring_example"  # experiment prefix

    flow_params['flowenv'] = flow_env_name
    flow_params['exp_tag'] = exp_tag
    flow_params['module'] = os.path.basename(__file__)[:-3]  # filename without '.py'

    create_env, env_name = make_create_env(flow_env_name, flow_params, version=0,
                                           exp_tag=exp_tag)

    # Register as rllib env
    register_rllib_env(env_name, create_env)

    logger_creator = rllib_logger_creator(results_dir,
                                          flow_env_name,
                                          UnifiedLogger)

    alg = ppo.PPOAgent(env=env_name, registry=get_registry(),
                       config=config, logger_creator=logger_creator)

    # Logging out flow_params to ray's experiment result folder
    json_out_file = alg.logdir + '/flow_params.json'
    with open(json_out_file, 'w') as outfile:
        json.dump(flow_params, outfile, cls=NameEncoder, sort_keys=True, indent=4)

    trials = run_experiments({
<<<<<<< HEAD
        "pendulum_tests": {
=======
        "ring_stabilize": {
>>>>>>> ade03f93
            "run": "PPO",
            "env": "WaveAttenuationPOEnv-v0",
            "config": {
                **config
            },
            "checkpoint_freq": 20,
            "max_failures": 999,
<<<<<<< HEAD
            "stop": {"training_iteration": 100},
            "repeat": 3,
            "trial_resources": {"cpu": 1, "gpu": 0, "extra_cpu": 15}
=======
            "stop": {"training_iteration": 200},
            "repeat": 3,
            "trial_resources": {"cpu": 1, "gpu": 0,
                                "extra_cpu": parallel_rollouts - 1}
>>>>>>> ade03f93
        },
    })<|MERGE_RESOLUTION|>--- conflicted
+++ resolved
@@ -135,14 +135,7 @@
     # ray.init(redirect_output=True)
     ray.init(redis_address="172.31.92.24:6379", redirect_output=False)
 
-<<<<<<< HEAD
-    ray.init(redirect_output=True)
-    # ray.init(redis_address="172.31.92.24:6379", redirect_output=True)
-
-    config["num_workers"] = num_cpus
-=======
     config["num_workers"] = parallel_rollouts
->>>>>>> ade03f93
     config["timesteps_per_batch"] = horizon * n_rollouts
     config["gamma"] = 0.999  # discount rate
     config["model"].update({"fcnet_hiddens": [16, 16]})
@@ -179,11 +172,7 @@
         json.dump(flow_params, outfile, cls=NameEncoder, sort_keys=True, indent=4)
 
     trials = run_experiments({
-<<<<<<< HEAD
-        "pendulum_tests": {
-=======
         "ring_stabilize": {
->>>>>>> ade03f93
             "run": "PPO",
             "env": "WaveAttenuationPOEnv-v0",
             "config": {
@@ -191,15 +180,9 @@
             },
             "checkpoint_freq": 20,
             "max_failures": 999,
-<<<<<<< HEAD
-            "stop": {"training_iteration": 100},
-            "repeat": 3,
-            "trial_resources": {"cpu": 1, "gpu": 0, "extra_cpu": 15}
-=======
             "stop": {"training_iteration": 200},
             "repeat": 3,
             "trial_resources": {"cpu": 1, "gpu": 0,
                                 "extra_cpu": parallel_rollouts - 1}
->>>>>>> ade03f93
         },
     })