"""Example of a merge network with human-driven vehicles.

In the absence of autonomous vehicles, the network exhibits properties of
convective instability, with perturbations propagating upstream from the merge
point before exiting the network.
"""

from flow.core.params import SumoParams, EnvParams, \
    NetParams, InitialConfig, InFlows, SumoCarFollowingParams
from flow.core.params import VehicleParams
from flow.core.experiment import Experiment
from flow.networks.merge import MergeNetwork, ADDITIONAL_NET_PARAMS
from flow.controllers import IDMController
from flow.envs.merge import MergePOEnv, ADDITIONAL_ENV_PARAMS

# inflow rate at the highway
FLOW_RATE = 2000


def merge_example(render=None):
    """
    Perform a simulation of vehicles on a merge.

    Parameters
    ----------
    render: bool, optional
        specifies whether to use the gui during execution

    Returns
    -------
    exp: flow.core.experiment.Experiment
        A non-rl experiment demonstrating the performance of human-driven
        vehicles on a merge.
    """
    sim_params = SumoParams(
        render=True,
        emission_path="./data/",
        sim_step=0.2,
        restart_instance=False)

    if render is not None:
        sim_params.render = render

    vehicles = VehicleParams()
    vehicles.add(
        veh_id="human",
        acceleration_controller=(IDMController, {
            "noise": 0.2
        }),
        car_following_params=SumoCarFollowingParams(
            speed_mode="obey_safe_speed",
        ),
        num_vehicles=5)

    env_params = EnvParams(
        additional_params=ADDITIONAL_ENV_PARAMS,
        sims_per_step=5,
        warmup_steps=0)

    inflow = InFlows()
    inflow.add(
        veh_type="human",
        edge="inflow_highway",
        vehs_per_hour=FLOW_RATE,
        departLane="free",
        departSpeed=10)
    inflow.add(
        veh_type="human",
        edge="inflow_merge",
        vehs_per_hour=100,
        departLane="free",
        departSpeed=7.5)

    additional_net_params = ADDITIONAL_NET_PARAMS.copy()
    additional_net_params["merge_lanes"] = 1
    additional_net_params["highway_lanes"] = 1
    additional_net_params["pre_merge_length"] = 500
    net_params = NetParams(
        inflows=inflow,
        additional_params=additional_net_params)

    initial_config = InitialConfig(spacing="uniform", perturbation=5.0)

    network = MergeNetwork(
        name="merge-baseline",
        vehicles=vehicles,
        net_params=net_params,
        initial_config=initial_config)

<<<<<<< HEAD
    env = WaveAttenuationMergePOEnv(env_params, sim_params, network)
=======
    env = MergePOEnv(env_params, sim_params, scenario)
>>>>>>> 26ed2cf4

    return Experiment(env)


if __name__ == "__main__":
    # import the experiment variable
    exp = merge_example()

    # run for a set number of rollouts / time steps
    exp.run(1, 3600, convert_to_csv=False)<|MERGE_RESOLUTION|>--- conflicted
+++ resolved
@@ -87,11 +87,7 @@
         net_params=net_params,
         initial_config=initial_config)
 
-<<<<<<< HEAD
-    env = WaveAttenuationMergePOEnv(env_params, sim_params, network)
-=======
-    env = MergePOEnv(env_params, sim_params, scenario)
->>>>>>> 26ed2cf4
+    env = MergePOEnv(env_params, sim_params, network)
 
     return Experiment(env)
 
