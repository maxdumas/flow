--- conflicted
+++ resolved
@@ -27,13 +27,11 @@
 
 # number of steps per rollout
 HORIZON = 2000
-<<<<<<< HEAD
 
 VEH_PER_HOUR_BASE_119257914 = 10800
 VEH_PER_HOUR_BASE_27414345 = 321
 VEH_PER_HOUR_BASE_27414342 = 421
-=======
->>>>>>> 9d6344fb
+
 
 # percentage of autonomous vehicles compared to human vehicles on highway
 PENETRATION_RATE = 10
