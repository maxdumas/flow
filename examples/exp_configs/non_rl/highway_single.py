--- conflicted
+++ resolved
@@ -1,13 +1,4 @@
-<<<<<<< HEAD
-"""Multi-agent highway with ramps example.
-
-Trains a non-constant number of agents, all sharing the same policy, on the
-highway with ramps network.
-"""
-
-=======
 """Example of an open network with human-driven vehicles and a wave."""
->>>>>>> 3d16a5ad
 import numpy as np
 
 from flow.controllers import IDMController
