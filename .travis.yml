language: python

cache: pip

python:
  - "3.5"

sudo: required

before_install:
  # Setup conda (needed for opencv, ray dependency)
  # WARNING: enforces py3.6
  - wget https://repo.continuum.io/miniconda/Miniconda3-latest-Linux-x86_64.sh -O miniconda.sh;
  - bash miniconda.sh -b -p $HOME/miniconda
  - export PATH="$HOME/miniconda/bin:$PATH"
  - export TEST_FLAG="True"
  - hash -r
  - conda config --set always_yes yes --set changeps1 no
  - conda update -q conda
  - conda info -a
  - conda install python=3.6
  - python -V

  # Requirements for ray
  - pip install tensorflow
  - pip install opencv-python
  - pip install nose2
  - pip install lxml
  - pip install scipy

  # Setup ray from https://s3-us-west-2.amazonaws.com/ray-wheels/
  - pip install https://s3-us-west-1.amazonaws.com/flow.utils/ray-0.5.0-cp36-cp36m-manylinux1_x86_64.whl
  # - pip install https://s3-us-west-2.amazonaws.com/ray-wheels/3d224c4edfc4f96d72e8b281fc39ca3573ed8382/ray-0.3.0-cp35-cp35m-manylinux1_x86_64.whl
  - pip install gym==0.10.5

  # Copy over local rllib changes (testing branch)
  - pushd $HOME/build/flow-project
  -     git clone https://github.com/eugenevinitsky/ray.git
  -     cd ray && git fetch && git checkout master && cd ..
  -     pushd ray
  -         RAY_SITE_DIR=`python -c "import ray; print(ray.__path__[0])"`
  -         rm -rf $RAY_SITE_DIR/rllib
  -         ls $RAY_SITE_DIR
  -         cp -r python/ray/rllib $RAY_SITE_DIR/rllib
  -     popd
  - popd

  # [sumo] dependencies and binaries
  - sudo apt-get update
  # - sudo apt-get upgrade -y
  - sudo apt-get install -y subversion autoconf build-essential libtool
  - sudo apt-get install -y libxerces-c3.1 libxerces-c3-dev libproj-dev
  - sudo apt-get install -y proj-bin proj-data libgdal1-dev libfox-1.6-0
  - sudo apt-get install -y libfox-1.6-dev
  - pushd $HOME/build/flow-project
  -     mkdir -p sumo/bin
  -     pushd sumo/bin
  -         wget https://s3.amazonaws.com/cathywu/sumo/Ubuntu1404/sumo
  -         chmod u+x sumo
  -         wget https://s3.amazonaws.com/cathywu/sumo/Ubuntu1404/netconvert
  -         chmod u+x netconvert
  -     popd
  -     export SUMO_HOME="$HOME/build/flow-project/sumo"
  -     export PATH="$SUMO_HOME/bin:$PATH"
  # -     LD_DEBUG=libs sumo  # debug sumo library dependencies
  # -     LD_DEBUG=libs netconvert  # debug netconvert library dependencies
  #     [sumo] Add data directory
  -     pushd sumo
  -         wget https://s3.amazonaws.com/cathywu/sumo/data.tar.gz
  -         tar xzf data.tar.gz
  -     popd
  #     [sumo] Add python tools traci and sumolib
  -     mkdir -p sumo/tools
  -     pushd sumo/tools
  -         wget https://s3.amazonaws.com/cathywu/sumo/traci.tar.gz
  -         tar xzf traci.tar.gz
  -         wget https://s3.amazonaws.com/cathywu/sumo/sumolib.tar.gz
  -         tar xzf sumolib.tar.gz
  -         export PYTHONPATH="$SUMO_HOME/tools:$PYTHONPATH"
  -     popd
  - popd

  - ls ../

install:
<<<<<<< HEAD
  - pip install flake8 .
  - pip install coveralls
  - pip install nose
=======
  - conda install flake8
>>>>>>> 7c22c028

before_script:
  - flake8 --version
  - flake8 --show-source

script:
  - python setup.py install
  - nose2 --with-coverage

after_success:
  - coveralls<|MERGE_RESOLUTION|>--- conflicted
+++ resolved
@@ -83,13 +83,8 @@
   - ls ../
 
 install:
-<<<<<<< HEAD
-  - pip install flake8 .
   - pip install coveralls
-  - pip install nose
-=======
   - conda install flake8
->>>>>>> 7c22c028
 
 before_script:
   - flake8 --version
