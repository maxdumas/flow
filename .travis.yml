--- conflicted
+++ resolved
@@ -17,14 +17,6 @@
   - bash miniconda.sh -b -p $HOME/miniconda
   - export PATH="$HOME/miniconda/bin:$PATH"
   - export TEST_FLAG="True"
-<<<<<<< HEAD
-  - hash -r
-  - conda config --set always_yes yes --set changeps1 no
-  - conda update -q conda
-  - conda info -a
-  - python -V
-=======
->>>>>>> 11d97783
 
   # Set up requirements for flow
   - conda env create -f environment.yml
@@ -33,12 +25,8 @@
   # Requirements for Ray
   - pip install opencv-python
   # Setup ray from https://s3-us-west-2.amazonaws.com/ray-wheels/
-<<<<<<< HEAD
   - pip install ray==0.6.0
   - pip install redis~=2.10.6
-=======
-  - pip install https://s3-us-west-1.amazonaws.com/flow.utils/ray-0.5.3-cp35-cp35m-manylinux1_x86_64.whl
->>>>>>> 11d97783
 
   # Copy over local rllib changes (testing branch)
   - pushd $HOME/build/flow-project
