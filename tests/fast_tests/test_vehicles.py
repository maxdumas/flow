--- conflicted
+++ resolved
@@ -261,10 +261,7 @@
             "num_edges": 1,
             "use_ghost_edge": False,
             "ghost_speed_limit": 25,
-<<<<<<< HEAD
-=======
             "boundary_cell_length": 300,
->>>>>>> 3d16a5ad
         }
         net_params = NetParams(additional_params=additional_net_params)
         vehicles = VehicleParams()
