--- conflicted
+++ resolved
@@ -321,19 +321,11 @@
                                              expected_lane_tailways)
 
         # test the leader/follower speed methods
-<<<<<<< HEAD
-        env.k.vehicle.test_set_speed("test_1", 1)
-=======
->>>>>>> 5cc0d1e1
         expected_leader_speed = [0.0, 0.0, 1.0]
         actual_leader_speed = env.k.vehicle.get_lane_leaders_speed("test_0")
         np.testing.assert_array_almost_equal(actual_leader_speed,
                                              expected_leader_speed)
 
-<<<<<<< HEAD
-        env.k.vehicle.test_set_speed("test_2", 1)
-=======
->>>>>>> 5cc0d1e1
         expected_follower_speed = [1.0, 0.0, 0.0]
         actual_follower_speed = env.k.vehicle.get_lane_followers_speed(
             "test_0")
@@ -403,23 +395,10 @@
                                              expected_lane_tailways)
 
         # test the leader/follower speed methods
-<<<<<<< HEAD
-        env.k.vehicle.test_set_speed("test_1", 1)
-        env.k.vehicle.test_set_speed("test_5", 1)
-        env.k.vehicle.test_set_speed("test_7", 1)
-=======
->>>>>>> 5cc0d1e1
         expected_leader_speed = [1.0, 0.0, 1.0, 1.0]
         actual_leader_speed = env.k.vehicle.get_lane_leaders_speed("test_0")
         np.testing.assert_array_almost_equal(actual_leader_speed,
                                              expected_leader_speed)
-<<<<<<< HEAD
-
-        env.k.vehicle.test_set_speed("test_2", 1)
-        env.k.vehicle.test_set_speed("test_3", 1)
-        env.k.vehicle.test_set_speed("test_8", 1)
-=======
->>>>>>> 5cc0d1e1
         expected_follower_speed = [1.0, 1.0, 0.0, 1.0]
         actual_follower_speed = env.k.vehicle.get_lane_followers_speed(
             "test_0")
@@ -483,18 +462,10 @@
                                              expected_lane_tailways)
 
         # test the leader/follower speed methods
-<<<<<<< HEAD
-        env.k.vehicle.test_set_speed("test_1", 1)
-=======
->>>>>>> 5cc0d1e1
         expected_leader_speed = [0.0, 0.0, 1.0]
         actual_leader_speed = env.k.vehicle.get_lane_leaders_speed("test_0")
         np.testing.assert_array_almost_equal(actual_leader_speed,
                                              expected_leader_speed)
-<<<<<<< HEAD
-        env.k.vehicle.test_set_speed("test_2", 1)
-=======
->>>>>>> 5cc0d1e1
         expected_follower_speed = [1.0, 0.0, 0.0]
         actual_follower_speed = env.k.vehicle.get_lane_followers_speed(
             "test_0")
@@ -557,18 +528,10 @@
                                              expected_lane_tailways)
 
         # test the leader/follower speed methods
-<<<<<<< HEAD
-        env.k.vehicle.test_set_speed("test_1", 1)
-=======
->>>>>>> 5cc0d1e1
         expected_leader_speed = [1.0, 0.0, 0.0]
         actual_leader_speed = env.k.vehicle.get_lane_leaders_speed("test_0")
         np.testing.assert_array_almost_equal(actual_leader_speed,
                                              expected_leader_speed)
-<<<<<<< HEAD
-        env.k.vehicle.test_set_speed("test_2", 1)
-=======
->>>>>>> 5cc0d1e1
         expected_follower_speed = [1.0, 0.0, 0.0]
         actual_follower_speed = env.k.vehicle.get_lane_followers_speed(
             "test_0")
