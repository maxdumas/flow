--- conflicted
+++ resolved
@@ -105,11 +105,7 @@
         flow_params = dict(
             exp_tag="figure_eight_0",
             env_name="AccelEnv",
-<<<<<<< HEAD
-            network="Figure8Network",
-=======
-            scenario="FigureEightScenario",
->>>>>>> 26ed2cf4
+            network="FigureEightNetwork",
             simulator='traci',
             sim=SumoParams(
                 sim_step=0.1,
@@ -221,13 +217,8 @@
 
         flow_params = dict(
             exp_tag="merge_0",
-<<<<<<< HEAD
-            env_name="WaveAttenuationMergePOEnv",
+            env_name="MergePOEnv",
             network="MergeNetwork",
-=======
-            env_name="MergePOEnv",
-            scenario="MergeScenario",
->>>>>>> 26ed2cf4
             sim=SumoParams(
                 restart_instance=True,
                 sim_step=0.5,
