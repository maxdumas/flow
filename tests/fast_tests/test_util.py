import unittest
import csv
import os
import json
import collections

from flow.core.vehicles import Vehicles
from flow.core.traffic_lights import TrafficLights
from flow.controllers import IDMController, ContinuousRouter, RLController
from flow.core.params import SumoParams, EnvParams, NetParams, InitialConfig, \
    InFlows, SumoCarFollowingParams
from flow.core.util import emission_to_csv
from flow.utils.flow_warnings import deprecation_warning
from flow.utils.registry import make_create_env
from flow.utils.rllib import FlowParamsEncoder, get_flow_params

os.environ["TEST_FLAG"] = "True"


class TestEmissionToCSV(unittest.TestCase):
    """Tests the emission_to_csv function on a small file.

    Ensures that the headers are correct, the length is correct, and some of
    the components are correct.
    """

    def test_emission_to_csv(self):
        # current path
        current_path = os.path.realpath(__file__).rsplit("/", 1)[0]

        # run the emission_to_csv function on a small emission file
        emission_to_csv(current_path + "/test_files/test-emission.xml")

        # import the generated csv file and its headers
        dict1 = []
        filename = current_path + "/test_files/test-emission.csv"
        with open(filename, "r") as infile:
            reader = csv.reader(infile)
            headers = next(reader)
            for row in reader:
                dict1.append(dict())
                for i, key in enumerate(headers):
                    dict1[-1][key] = row[i]

        # check the names of the headers
        expected_headers = \
            ['time', 'CO', 'y', 'CO2', 'electricity', 'type', 'id', 'eclass',
             'waiting', 'NOx', 'fuel', 'HC', 'x', 'route', 'relative_position',
             'noise', 'angle', 'PMx', 'speed', 'edge_id', 'lane_number']

        self.assertCountEqual(headers, expected_headers)

        # check the number of rows of the generated csv file
        # Note that, rl vehicles are missing their final (reset) values, which
        # I don't think is a problem
        self.assertEqual(len(dict1), 104)


class TestWarnings(unittest.TestCase):
    """Tests warning functions located in flow.utils.warnings"""

    def test_deprecation_warning(self):
        # dummy class
        class Foo(object):
            pass

        # dummy attribute name
        dep_from = "bar_deprecated"
        dep_to = "bar_new"

        # check the deprecation warning is printing what is expected
        self.assertWarnsRegex(
            UserWarning, "The attribute bar_deprecated in Foo is deprecated, "
            "use bar_new instead.", deprecation_warning, Foo(), dep_from,
            dep_to)


class TestRegistry(unittest.TestCase):
    """Tests the methods located in flow/utils/registry.py"""

    def test_make_create_env(self):
        """Tests that the make_create_env methods generates an environment with
        the expected flow parameters."""
        # use a flow_params dict derived from flow/benchmarks/figureeight0.py
        vehicles = Vehicles()
        vehicles.add(
            veh_id="human",
            acceleration_controller=(IDMController, {
                "noise": 0.2
            }),
            routing_controller=(ContinuousRouter, {}),
            sumo_car_following_params=SumoCarFollowingParams(
                speed_mode="no_collide",
            ),
            num_vehicles=13)
        vehicles.add(
            veh_id="rl",
            acceleration_controller=(RLController, {}),
            routing_controller=(ContinuousRouter, {}),
            sumo_car_following_params=SumoCarFollowingParams(
                speed_mode="no_collide",
            ),
            num_vehicles=1)

        flow_params = dict(
            exp_tag="figure_eight_0",
            env_name="AccelEnv",
            scenario="Figure8Scenario",
            sumo=SumoParams(
                sim_step=0.1,
                render=False,
            ),
            env=EnvParams(
                horizon=1500,
                additional_params={
                    "target_velocity": 20,
                    "max_accel": 3,
                    "max_decel": 3,
                },
            ),
            net=NetParams(
                no_internal_links=False,
                additional_params={
                    "radius_ring": 30,
                    "lanes": 1,
                    "speed_limit": 30,
                    "resolution": 40,
                },
            ),
            veh=vehicles,
            initial=InitialConfig(),
            tls=TrafficLights(),
        )

        # some random version number for testing
        v = 23434

        # call make_create_env
        create_env, env_name = make_create_env(params=flow_params, version=v)

        # check that the name is correct
        self.assertEqual(env_name, '{}-v{}'.format(flow_params["env_name"], v))

        # create the gym environment
        env = create_env()

        # Note that we expect the port number in sumo_params to change, and
        # that this feature is in fact needed to avoid race conditions
        flow_params["sumo"].port = env.env.sumo_params.port

        # check that each of the parameter match
        self.assertEqual(env.env.env_params.__dict__,
                         flow_params["env"].__dict__)
        self.assertEqual(env.env.sumo_params.__dict__,
                         flow_params["sumo"].__dict__)
        self.assertEqual(env.env.traffic_lights.__dict__,
                         flow_params["tls"].__dict__)
        self.assertEqual(env.env.scenario.net_params.__dict__,
                         flow_params["net"].__dict__)
        self.assertEqual(env.env.scenario.net_params.__dict__,
                         flow_params["net"].__dict__)
        self.assertEqual(env.env.scenario.initial_config.__dict__,
                         flow_params["initial"].__dict__)
        self.assertEqual(env.env.__class__.__name__, flow_params["env_name"])
        self.assertEqual(env.env.scenario.__class__.__name__,
                         flow_params["scenario"])


class TestRllib(unittest.TestCase):
    """Tests the methods located in flow/utils/rllib.py"""

    def test_encoder_and_get_flow_params(self):
        """Tests both FlowParamsEncoder and get_flow_params.

        FlowParamsEncoder is used to serialize the data from a flow_params dict
        for replay by the visualizer later. Then, the get_flow_params method is
        used to try and read the parameters from the config file, and is
        checked to match expected results.
        """
        # use a flow_params dict derived from flow/benchmarks/merge0.py
        vehicles = Vehicles()
        vehicles.add(
            veh_id="human",
            acceleration_controller=(IDMController, {}),
<<<<<<< HEAD
            sumo_car_following_params=SumoCarFollowingParams(
                speed_mode="no_collide",
            ),
=======
            # for testing coverage purposes, we add a routing controller
            routing_controller=(ContinuousRouter, {}),
            speed_mode="no_collide",
>>>>>>> d862c6e2
            num_vehicles=5)
        vehicles.add(
            veh_id="rl",
            acceleration_controller=(RLController, {}),
            sumo_car_following_params=SumoCarFollowingParams(
                speed_mode="no_collide",
            ),
            num_vehicles=0)

        inflow = InFlows()
        inflow.add(
            veh_type="human",
            edge="inflow_highway",
            vehs_per_hour=1800,
            departLane="free",
            departSpeed=10)
        inflow.add(
            veh_type="rl",
            edge="inflow_highway",
            vehs_per_hour=200,
            departLane="free",
            departSpeed=10)
        inflow.add(
            veh_type="human",
            edge="inflow_merge",
            vehs_per_hour=100,
            departLane="free",
            departSpeed=7.5)

        flow_params = dict(
            exp_tag="merge_0",
            env_name="WaveAttenuationMergePOEnv",
            scenario="MergeScenario",
            sumo=SumoParams(
                restart_instance=True,
                sim_step=0.5,
                render=False,
            ),
            env=EnvParams(
                horizon=750,
                sims_per_step=2,
                warmup_steps=0,
                additional_params={
                    "max_accel": 1.5,
                    "max_decel": 1.5,
                    "target_velocity": 20,
                    "num_rl": 5,
                },
            ),
            net=NetParams(
                inflows=inflow,
                no_internal_links=False,
                additional_params={
                    "merge_length": 100,
                    "pre_merge_length": 500,
                    "post_merge_length": 100,
                    "merge_lanes": 1,
                    "highway_lanes": 1,
                    "speed_limit": 30,
                },
            ),
            veh=vehicles,
            initial=InitialConfig(),
            tls=TrafficLights(),
        )

        # create an config dict with space for the flow_params dict
        config = {"env_config": {}}

        # save the flow params for replay
        flow_json = json.dumps(
            flow_params, cls=FlowParamsEncoder, sort_keys=True, indent=4)
        config['env_config']['flow_params'] = flow_json

        # dump the config so we can fetch it
        json_out_file = 'params.json'
        with open(os.path.expanduser(json_out_file), 'w+') as outfile:
            json.dump(
                config,
                outfile,
                cls=FlowParamsEncoder,
                sort_keys=True,
                indent=4)

        # fetch values using utility function `get_flow_params`
        imported_flow_params = get_flow_params(config)

        # delete the created file
        os.remove(os.path.expanduser('params.json'))

        # test that this inflows are correct
        self.assertTrue(imported_flow_params["net"].inflows.__dict__ ==
                        flow_params["net"].inflows.__dict__)

        imported_flow_params["net"].inflows = None
        flow_params["net"].inflows = None

        # make sure the rest of the imported flow_params match the originals
        self.assertTrue(imported_flow_params["env"].__dict__ == flow_params[
            "env"].__dict__)
        self.assertTrue(imported_flow_params["initial"].__dict__ ==
                        flow_params["initial"].__dict__)
        self.assertTrue(imported_flow_params["tls"].__dict__ == flow_params[
            "tls"].__dict__)
        self.assertTrue(imported_flow_params["sumo"].__dict__ == flow_params[
            "sumo"].__dict__)
        self.assertTrue(imported_flow_params["net"].__dict__ == flow_params[
            "net"].__dict__)

        self.assertTrue(
            imported_flow_params["exp_tag"] == flow_params["exp_tag"])
        self.assertTrue(
            imported_flow_params["env_name"] == flow_params["env_name"])
        self.assertTrue(
            imported_flow_params["scenario"] == flow_params["scenario"])

        def search_dicts(obj1, obj2):
            """Searches through dictionaries as well as lists of dictionaries
            recursively to determine if any two components are mismatched."""
            for key in obj1.keys():
                # if an next element is a list, either compare the two lists,
                # or if the lists contain dictionaries themselves, look at each
                # dictionary component recursively to check for mismatches
                if isinstance(obj1[key], list):
                    if len(obj1[key]) > 0:
                        if isinstance(obj1[key][0], dict):
                            for i in range(len(obj1[key])):
                                if not search_dicts(obj1[key][i],
                                                    obj2[key][i]):
                                    return False
                        elif obj1[key] != obj2[key]:
                            return False
                # if the next element is a dict, run through it recursively to
                # determine if the separate elements of the dict match
                if isinstance(obj1[key], (dict, collections.OrderedDict)):
                    if not search_dicts(obj1[key], obj2[key]):
                        return False
                # if it is neither a list or a dictionary, compare to determine
                # if the two elements match
                elif obj1[key] != obj2[key]:
                    # if the two elements that are being compared are objects,
                    # make sure that they are the same type
                    if not isinstance(obj1[key], type(obj2[key])):
                        return False
            return True

        # make sure that the Vehicles class that was imported matches the
        # original one
        if not search_dicts(imported_flow_params["veh"].__dict__,
                            flow_params["veh"].__dict__):
            raise AssertionError


if __name__ == '__main__':
    unittest.main()<|MERGE_RESOLUTION|>--- conflicted
+++ resolved
@@ -182,15 +182,11 @@
         vehicles.add(
             veh_id="human",
             acceleration_controller=(IDMController, {}),
-<<<<<<< HEAD
             sumo_car_following_params=SumoCarFollowingParams(
                 speed_mode="no_collide",
             ),
-=======
             # for testing coverage purposes, we add a routing controller
             routing_controller=(ContinuousRouter, {}),
-            speed_mode="no_collide",
->>>>>>> d862c6e2
             num_vehicles=5)
         vehicles.add(
             veh_id="rl",
