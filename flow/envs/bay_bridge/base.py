import numpy as np
from collections import defaultdict

from flow.envs import Env

EDGE_LIST = [
    '11198593', '236348360#1', '157598960', '11415208', '236348361',
    '11198599', '35536683', '11198595.0', '11198595.656.0', "gneE5",
    '340686911#3', '23874736', '119057701', '517934789', '236348364',
    '124952171', "gneE0", "11198599", "124952182.0", '236348360#0',
    '497579295', '340686911#2.0', '340686911#1', '394443191', '322962944',
    "32661309#1.0", "90077193#1.777", "90077193#1.0", "90077193#1.812",
    "gneE1", "183343422", "393649534", "32661316", "4757680", "124952179",
    "11189946", "119058993", "28413679", "11197898", "123741311", "123741303",
    "90077193#0", "28413687#0", "28413687#1", "11197889", "123741382#0",
    "123741382#1", "gneE3", "340686911#0.54.0", "340686911#0.54.54.0",
    "340686911#0.54.54.127.0", "340686911#2.35"
]

MAX_LANES = 24
NUM_EDGES = len(EDGE_LIST)
OBS_SPACE = 4 + 2 * NUM_EDGES + 4 * MAX_LANES
NUM_TRAFFIC_LIGHTS = 14

# number of vehicles a traffic light can observe in each lane
NUM_OBSERVED = 10
EDGE_BEFORE_TOLL = "gneE3"
TB_TL_ID = "gneJ4"
EDGE_AFTER_TOLL = "340686911#0.54.0"
NUM_TOLL_LANES = 20
TOLL_BOOTH_AREA = 100

EDGE_BEFORE_RAMP_METER = "340686911#0.54.54.0"
EDGE_AFTER_RAMP_METER = "340686911#0.54.54.127.0"
NUM_RAMP_METERS = 14
RAMP_METER_AREA = 80

MEAN_SECONDS_WAIT_AT_FAST_TRACK = 3
MEAN_SECONDS_WAIT_AT_TOLL = 15
FAST_TRACK_ON = range(6, 11)


class BayBridgeEnv(Env):
    """Base environment class for Bay Bridge scenarios.

    This class is responsible for mimicking the effects of the

    States
        No observations are issued by this class (i.e. empty list).

    Actions
        No actions are issued by this class.

    Rewards
        The reward is the average speed of vehicles in the network
        (temporarily).

    Termination
        A rollout is terminated if the time horizon is reached or if two
        vehicles collide into one another.
    """

    def __init__(self, env_params, sim_params, scenario, simulator='traci'):
        super().__init__(env_params, sim_params, scenario, simulator)
        self.edge_dict = defaultdict(list)
        self.cars_waiting_for_toll = dict()
        self.cars_before_ramp = dict()
        self.toll_wait_time = np.abs(
            np.random.normal(MEAN_SECONDS_WAIT_AT_TOLL / self.sim_step,
                             4 / self.sim_step, NUM_TOLL_LANES))
        self.tl_state = ""
        self.disable_tb = False
        self.disable_ramp_metering = False

        if "disable_tb" in env_params.additional_params:
            self.disable_tb = env_params.get_additional_param("disable_tb")

        if "disable_ramp_metering" in env_params.additional_params:
            self.disable_ramp_metering = env_params.get_additional_param(
                "disable_ramp_metering")

    def additional_command(self):
        super().additional_command()
        # build a list of vehicles and their edges and positions
        self.edge_dict = defaultdict(list)
        # update the dict with all the edges in edge_list so we can look
        # forward for edges
        self.edge_dict.update(
            (k, [[] for _ in range(MAX_LANES)]) for k in EDGE_LIST)
        for veh_id in self.k.vehicle.get_ids():
            edge = self.k.vehicle.get_edge(veh_id)
            if edge not in self.edge_dict:
                self.edge_dict.update({edge: [[] for _ in range(MAX_LANES)]})
            lane = self.k.vehicle.get_lane(veh_id)  # integer
            pos = self.k.vehicle.get_position(veh_id)

            # perform necessary lane change actions to keep vehicle in the
            # right route
            self.edge_dict[edge][lane].append((veh_id, pos))
            if edge == "124952171" and lane == 1:
                self.k.vehicle.apply_lane_change([veh_id], direction=[1])

        if not self.disable_tb:
            self.apply_toll_bridge_control()
        if not self.disable_ramp_metering:
            self.ramp_meter_lane_change_control()

    def ramp_meter_lane_change_control(self):
        cars_that_have_left = []
        for veh_id in self.cars_before_ramp:
            if self.k.vehicle.get_edge(veh_id) == EDGE_AFTER_RAMP_METER:
                if self.simulator == 'traci':
                    lane_change_mode = self.cars_before_ramp[veh_id][
                        'lane_change_mode']
                    self.k.kernel_api.vehicle.setLaneChangeMode(
                        veh_id, lane_change_mode)
                color = self.cars_before_ramp[veh_id]['color']
                self.k.vehicle.set_color(veh_id, color)

                cars_that_have_left.append(veh_id)

        for veh_id in cars_that_have_left:
            self.cars_before_ramp.__delitem__(veh_id)

        for lane in range(NUM_RAMP_METERS):
            cars_in_lane = self.edge_dict[EDGE_BEFORE_RAMP_METER][lane]

            for car in cars_in_lane:
                veh_id, pos = car
                if pos > RAMP_METER_AREA:
                    if veh_id not in self.cars_waiting_for_toll:
                        if self.simulator == 'traci':
                            # Disable lane changes inside Toll Area
                            lane_change_mode = self.k.kernel_api.vehicle.\
                                getLaneChangeMode(veh_id)
                            self.k.kernel_api.vehicle.setLaneChangeMode(
                                veh_id, 512)
                        else:
                            lane_change_mode = None
                        color = self.k.vehicle.get_color(veh_id)
                        self.k.vehicle.set_color(veh_id, (0, 255, 255))
                        self.cars_before_ramp[veh_id] = {
                            "lane_change_mode": lane_change_mode,
                            "color": color
                        }
<<<<<<< HEAD
                        self.traci_connection.vehicle.setLaneChangeMode(
                            veh_id, 512)
                        self.traci_connection.vehicle.setColor(
                            veh_id, (0, 255, 255, 255))
=======
>>>>>>> 11d97783

    def apply_toll_bridge_control(self):
        cars_that_have_left = []
        for veh_id in self.cars_waiting_for_toll:
            if self.k.vehicle.get_edge(veh_id) == EDGE_AFTER_TOLL:
                lane = self.k.vehicle.get_lane(veh_id)
                if self.simulator == 'traci':
                    lane_change_mode = \
                        self.cars_waiting_for_toll[veh_id]["lane_change_mode"]
                    self.k.kernel_api.vehicle.setLaneChangeMode(
                        veh_id, lane_change_mode)
                color = self.cars_waiting_for_toll[veh_id]["color"]
                self.k.vehicle.set_color(veh_id, color)
                if lane not in FAST_TRACK_ON:
                    self.toll_wait_time[lane] = max(
                        0,
                        np.random.normal(
                            loc=MEAN_SECONDS_WAIT_AT_TOLL / self.sim_step,
                            scale=1 / self.sim_step))
                else:
                    self.toll_wait_time[lane] = max(
                        0,
                        np.random.normal(
                            loc=MEAN_SECONDS_WAIT_AT_FAST_TRACK /
                            self.sim_step,
                            scale=1 / self.sim_step))

                cars_that_have_left.append(veh_id)

        for veh_id in cars_that_have_left:
            self.cars_waiting_for_toll.__delitem__(veh_id)

        traffic_light_states = ["G"] * NUM_TOLL_LANES

        for lane in range(NUM_TOLL_LANES):
            cars_in_lane = self.edge_dict[EDGE_BEFORE_TOLL][lane]

            for car in cars_in_lane:
                veh_id, pos = car
                if pos > TOLL_BOOTH_AREA:
                    if veh_id not in self.cars_waiting_for_toll:
                        if self.simulator == 'traci':
                            # Disable lane changes inside Toll Area
                            lc_mode = self.k.kernel_api.vehicle.\
                                getLaneChangeMode(veh_id)
                            self.k.kernel_api.vehicle.setLaneChangeMode(
                                veh_id, 512)
                        else:
                            lc_mode = None
                        color = self.k.vehicle.get_color(veh_id)
                        self.k.vehicle.set_color(veh_id, (255, 0, 255))
                        self.cars_waiting_for_toll[veh_id] = {
                            "lane_change_mode": lc_mode,
                            "color": color
                        }
<<<<<<< HEAD
                        self.traci_connection.vehicle.setLaneChangeMode(
                            veh_id, 512)
                        self.traci_connection.vehicle.setColor(
                            veh_id, (255, 0, 255, 255))
=======
>>>>>>> 11d97783
                    else:
                        if pos > 120:
                            if self.toll_wait_time[lane] < 0:
                                traffic_light_states[lane] = "G"
                            else:
                                traffic_light_states[lane] = "r"
                                self.toll_wait_time[lane] -= 1

        new_tls_state = "".join(traffic_light_states)

        if new_tls_state != self.tl_state:
            self.tl_state = new_tls_state
            self.k.traffic_light.set_state(
                node_id=TB_TL_ID, state=new_tls_state)

    # TODO: decide on a good reward function
    def compute_reward(self, rl_actions, **kwargs):
        """See class definition."""
        return np.mean(self.k.vehicle.get_speed(self.k.vehicle.get_ids()))

    """ The below methods need to be updated by child classes. """

    def _apply_rl_actions(self, rl_actions):
        """Implemented by child classes."""
        pass

    def get_state(self):
        """Implemented by child classes."""
        return []<|MERGE_RESOLUTION|>--- conflicted
+++ resolved
@@ -143,13 +143,6 @@
                             "lane_change_mode": lane_change_mode,
                             "color": color
                         }
-<<<<<<< HEAD
-                        self.traci_connection.vehicle.setLaneChangeMode(
-                            veh_id, 512)
-                        self.traci_connection.vehicle.setColor(
-                            veh_id, (0, 255, 255, 255))
-=======
->>>>>>> 11d97783
 
     def apply_toll_bridge_control(self):
         cars_that_have_left = []
@@ -205,13 +198,6 @@
                             "lane_change_mode": lc_mode,
                             "color": color
                         }
-<<<<<<< HEAD
-                        self.traci_connection.vehicle.setLaneChangeMode(
-                            veh_id, 512)
-                        self.traci_connection.vehicle.setColor(
-                            veh_id, (255, 0, 255, 255))
-=======
->>>>>>> 11d97783
                     else:
                         if pos > 120:
                             if self.toll_wait_time[lane] < 0:
