--- conflicted
+++ resolved
@@ -14,21 +14,15 @@
 EDGE_BEFORE_TOLL = "1"
 TB_TL_ID = "2"
 EDGE_AFTER_TOLL = "2"
-<<<<<<< HEAD
 NUM_TOLL_LANES = 4
-=======
-NUM_TOLL_LANES = 8
->>>>>>> 4432243a
+
 TOLL_BOOTH_AREA = 10  # how far into the edge lane changing is disabled
 RED_LIGHT_DIST = 50  # controls how close we have to be for the red light to start going off
 
 EDGE_BEFORE_RAMP_METER = "2"
 EDGE_AFTER_RAMP_METER = "3"
-<<<<<<< HEAD
 NUM_RAMP_METERS = 4
-=======
-NUM_RAMP_METERS = 8
->>>>>>> 4432243a
+
 RAMP_METER_AREA = 80
 
 MAX_LANES = 4  # largest number of lanes in the network
