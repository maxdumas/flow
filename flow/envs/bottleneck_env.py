--- conflicted
+++ resolved
@@ -228,14 +228,9 @@
         if a lane change isn't applied, and sufficient time has passed, issue an
         acceleration like normal.
         """
-<<<<<<< HEAD
-        acceleration = actions[::2][0:self.vehicles.num_rl_vehicles]
-        direction = np.round(actions[1::2])[0:self.vehicles.num_rl_vehicles]
-=======
         num_rl = self.vehicles.num_rl_vehicles
         acceleration = actions[::2][:num_rl]
         direction = np.round(actions[1::2])[:num_rl]
->>>>>>> cc941f0f
 
         # re-arrange actions according to mapping in observation space
         sorted_rl_ids = [veh_id for veh_id in self.sorted_ids
