--- conflicted
+++ resolved
@@ -145,21 +145,13 @@
                 rewards[rl_id] = 0
                 speeds = []
                 follow_speed = self.k.vehicle.get_speed(self.k.vehicle.get_follower(rl_id))
-<<<<<<< HEAD
-                speeds.extend([speed for speed in [follow_speed] if speed >= 0])
-=======
                 if follow_speed >= 0:
                     speeds.append(follow_speed)
->>>>>>> 1100d8d2
                 if self.k.vehicle.get_speed(rl_id) >= 0:
                     speeds.append(self.k.vehicle.get_speed(rl_id))
                 if len(speeds) > 0:
                     # rescale so the q function can estimate it quickly
-<<<<<<< HEAD
                     rewards[rl_id] = np.mean([speed**2 for speed in speeds]) / 500.0
-=======
-                    rewards[rl_id] = np.mean(speeds) / 500.0
->>>>>>> 1100d8d2
         else:
             for rl_id in self.k.vehicle.get_rl_ids():
                 if self.env_params.evaluate:
@@ -250,10 +242,11 @@
 
 
 class MultiStraightRoad(I210MultiEnv):
+    """Partially observable multi-agent environment for a straight road. Look at superclass for more information."""
+
     def __init__(self, env_params, sim_params, network, simulator):
         super().__init__(env_params, sim_params, network, simulator)
         self.max_lanes = 1
-
 
     def _apply_rl_actions(self, rl_actions):
         """See class definition."""
