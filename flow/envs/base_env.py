import logging
import subprocess
import sys
from copy import deepcopy
import time
import traceback

import traci
from traci import constants as tc
from rllab.core.serializable import Serializable
from rllab.envs.base import Step
import gym

import sumolib

import flow.core.config as config
from flow.controllers.car_following_models import *
from flow.core.util import ensure_dir

# Number of retries on restarting SUMO before giving up
RETRIES_ON_ERROR = 10

COLORS = [(255, 0, 0, 0), (0, 255, 0, 0), (0, 0, 255, 0), (255, 255, 0, 0),
          (0, 255, 255, 0), (255, 0, 255, 0), (255, 255, 255, 0)]


class SumoEnvironment(gym.Env, Serializable):
    def __init__(self, env_params, sumo_params, scenario):
        """
        Base environment class. Provides the interface for controlling a SUMO
        simulation. Using this class, you can start sumo, provide a scenario to
        specify a configuration and controllers, perform simulation steps, and
        reset the simulation to an initial configuration.

        SumoEnvironment is Serializable to allow for pickling of the policy.

        This class cannot be used as is: you must extend it to implement an
        action applicator method, and properties to define the MDP if you choose
        to use it with RLLab. This can be done by overloading the following
        functions in a child class:
         - action_space
         - observation_space
         - apply_rl_action
         - get_state
         - compute_reward

         Attributes
         ----------
         env_params: EnvParams type:
            see flow/core/params.py
         sumo_params: SumoParams type
            see flow/core/params.py
        scenario: Scenario type
            see flow/scenarios/base_scenario.py
        """
        Serializable.quick_init(self, locals())

        self.env_params = env_params
        self.scenario = scenario
        self.sumo_params = sumo_params
        self.sumo_binary = self.sumo_params.sumo_binary
        self.vehicles = scenario.vehicles
        # timer: Represents number of steps taken since the start of a rollout
        self.timer = 0
        # initial_state:
        #   Key = Vehicle ID,
        #   Entry = (type_id, route_id, lane_index, lane_pos, speed, pos)
        self.initial_state = {}
        # vehicle identifiers for all vehicles
        self.ids = []
        # vehicle identifiers for specific types of vehicles
        self.controlled_ids, self.sumo_ids, self.rl_ids = [], [], []
        self.state = None
        self.obs_var_labels = []

        # SUMO Params
        if sumo_params.port:
            self.port = sumo_params.port
        else:
            self.port = sumolib.miscutils.getFreeSocketPort()
        self.time_step = sumo_params.time_step
        self.vehicle_arrangement_shuffle = \
            sumo_params.vehicle_arrangement_shuffle
        self.starting_position_shuffle = sumo_params.starting_position_shuffle
        self.emission_path = sumo_params.emission_path

        # path to the output (emission) file provided by sumo
        if self.emission_path:
            ensure_dir(self.emission_path)
            self.emission_out = \
                self.emission_path + "{0}-emission.xml".format(
                    self.scenario.name)
        else:
            self.emission_out = None

        self.max_speed = env_params.max_speed
        self.lane_change_duration = \
            env_params.get_lane_change_duration(self.time_step)
        self.shared_reward = env_params.shared_reward
        self.shared_policy = env_params.shared_policy

        # the available_routes variable contains a dictionary of routes vehicles
        # can traverse; to be used when routes need to be chosen dynamically
        self.available_routes = self.scenario.generator.rts

        # Check if we are in a multi-agent scenario
        if isinstance(self.action_space, list):
            self.multi_agent = True
        else:
            self.multi_agent = False

        self.start_sumo()
        self.setup_initial_state()

    def restart_sumo(self, sumo_params, sumo_binary=None):
        """
        Restarts an already initialized environment. Used when visualizing a
        rollout.
        """
        error = None
        for _ in range(RETRIES_ON_ERROR):
            try:
                self.traci_connection.close(False)
                if sumo_binary:
                    self.sumo_binary = sumo_binary

                self.port = sumolib.miscutils.getFreeSocketPort()
                if self.emission_path:
                    data_folder = self.emission_path
                    ensure_dir(data_folder)
                    self.emission_out = \
                        data_folder + "{0}-emission.xml".format(self.scenario.name)

                self.start_sumo()
                self.setup_initial_state()
                return
            except Exception as e:
                print("Error during reset: {}".format(traceback.format_exc()))
                error = e
        raise error

    def start_sumo(self):
        """
        Starts a sumo instance using the configuration files created by the
        generator class. Also initializes a traci connection to interface with
        sumo from Python.
        """
        logging.info(" Starting SUMO on port " + str(self.port))
        logging.debug(" Cfg file " + str(self.scenario.cfg))
        logging.debug(" Emission file: " + str(self.emission_out))
        logging.debug(" Time step: " + str(self.time_step))

        # Opening the I/O thread to SUMO
        cfg_file = self.scenario.cfg

        sumo_call = [self.sumo_binary,
                     "-c", cfg_file,
                     "--remote-port", str(self.port),
                     "--step-length", str(self.time_step),
                     "--step-method.ballistic", "true",
                     "--no-step-log"]

        # add the lateral resolution of the sublanes (if one is requested)
        if self.sumo_params.lateral_resolution is not None:
            sumo_call.append("--lateral-resolution")
            sumo_call.append(str(self.sumo_params.lateral_resolution))

        # add the emission path to the sumo command (if one is requested)
        if self.emission_out:
            sumo_call.append("--emission-output")
            sumo_call.append(self.emission_out)

        logging.info("Traci on port: ", self.port)

        subprocess.Popen(sumo_call, stdout=sys.stdout, stderr=sys.stderr)

        logging.debug(" Initializing TraCI on port " + str(self.port) + "!")

        # wait a small period of time for the subprocess to activate before
        # trying to connect with traci
        time.sleep(config.SUMO_SLEEP)

        self.traci_connection = traci.connect(self.port, numRetries=100)

        self.traci_connection.simulationStep()

    def setup_initial_state(self):
        """
        Returns information on the initial state of the vehicles in the network,
        to be used upon reset.
        Also adds initial state information to the self.vehicles class and
        starts a subscription with sumo to collect state information each step.

        Returns
        -------
        initial_observations: dictionary
            key = vehicles IDs
            value = state describing car at the start of the rollout
        initial_state: dictionary
            key = vehicles IDs
            value = sparse state information (only what is needed to add a
            vehicle in a sumo network with traci)
        """
        # collect the ids of vehicles in the network
        self.ids = self.vehicles.get_ids()
        self.controlled_ids = self.vehicles.get_controlled_ids()
        self.sumo_ids = self.vehicles.get_sumo_ids()
        self.rl_ids = self.vehicles.get_rl_ids()

        # check to make sure all vehicles have been spawned
        num_spawned_veh = len(self.traci_connection.simulation.getDepartedIDList())
        if num_spawned_veh != self.vehicles.num_vehicles:
            logging.error("Not enough vehicles have spawned! Bad start?")
            exit()

        # dictionary of initial observations used while resetting vehicles after
        # each rollout
        self.initial_observations = dict.fromkeys(self.ids)

        # create the list of colors used to different between different types of
        # vehicles visually on sumo's gui
        self.colors = {}
        key_index = 1
        color_choice = np.random.choice(len(COLORS))
        for i in range(self.vehicles.num_types):
            self.colors[self.vehicles.types[i][0]] = \
                COLORS[(color_choice + key_index) % len(COLORS)]
            key_index += 1

        # subscribe the requested states for traci-related speedups
        for veh_id in self.ids:
            self.traci_connection.vehicle.subscribe(
                veh_id, [tc.VAR_LANE_INDEX, tc.VAR_LANEPOSITION,
                         tc.VAR_ROAD_ID, tc.VAR_SPEED])
            self.traci_connection.vehicle.subscribeLeader(veh_id, 2000)

        # collect information on the network from sumo
        network_observations = \
            self.traci_connection.vehicle.getSubscriptionResults()

        # store the network observations in the vehicles class
        self.vehicles.set_sumo_observations(network_observations, self)

        for veh_id in self.ids:

            # set the colors of the vehicles based on their unique types
            veh_type = self.vehicles.get_state(veh_id, "type")
            self.traci_connection.vehicle.setColor(veh_id,
                                                   self.colors[veh_type])

            # some constant vehicle parameters to the vehicles class
            self.vehicles.set_state(
                veh_id, "length",
                self.traci_connection.vehicle.getLength(veh_id))
            self.vehicles.set_state(veh_id, "max_speed", self.max_speed)

            # import initial state data to initial_observations dict
            self.initial_observations[veh_id] = dict()
            self.initial_observations[veh_id]["type"] = veh_type
            self.initial_observations[veh_id]["edge"] = \
                self.traci_connection.vehicle.getRoadID(veh_id)
            self.initial_observations[veh_id]["position"] = \
                self.traci_connection.vehicle.getLanePosition(veh_id)
            self.initial_observations[veh_id]["lane"] = \
                self.traci_connection.vehicle.getLaneIndex(veh_id)
            self.initial_observations[veh_id]["speed"] = \
                self.traci_connection.vehicle.getSpeed(veh_id)
            self.initial_observations[veh_id]["route"] = \
                self.available_routes[self.initial_observations[veh_id]["edge"]]
            self.initial_observations[veh_id]["absolute_position"] = \
                self.get_x_by_id(veh_id)

            # set speed mode
            self.traci_connection.vehicle.setSpeedMode(veh_id, self.vehicles.get_speed_mode(veh_id))

            # set lane change mode
            self.traci_connection.vehicle.setLaneChangeMode(veh_id, self.vehicles.get_lane_change_mode(veh_id))

            # save the initial state. This is used in the _reset function
            #
            route_id = "route" + self.initial_observations[veh_id]["edge"]
            pos = self.traci_connection.vehicle.getPosition(veh_id)

            self.initial_state[veh_id] = \
                (self.initial_observations[veh_id]["type"], route_id,
                 self.initial_observations[veh_id]["lane"],
                 self.initial_observations[veh_id]["position"],
                 self.initial_observations[veh_id]["speed"], pos)

        # collect list of sorted vehicle ids
        self.sorted_ids, self.sorted_extra_data = self.sort_by_position()

        # collect headway, leader id, and follower id data
        for veh_id in self.ids:
            headway = self.traci_connection.vehicle.getLeader(veh_id, 2000)
            if headway is None:
                self.vehicles.set_leader(veh_id, None)
                self.vehicles.set_headway(veh_id, 9e9)
            else:
                self.vehicles.set_leader(veh_id, headway[0])
                self.vehicles.set_headway(veh_id, headway[1])
                self.vehicles.set_follower(headway[0], veh_id)

        # contains the last lc before the current step
        self.prev_last_lc = dict()
        for veh_id in self.ids:
            self.prev_last_lc[veh_id] = self.vehicles.get_state(veh_id,
                                                                "last_lc")

    def _step(self, rl_actions):
        """
        Run one timestep of the environment's dynamics. An autonomous agent
        (i.e. autonomous vehicles) performs an action provided by the RL
        algorithm. Other cars step forward based on their car following model.
        When end of episode is reached, reset() should be called to reset the
        environment's initial state.

        Parameters
        ----------
        rl_actions: numpy ndarray
            an list of actions provided by the rl algorithm

        Returns
        -------
        observation: numpy ndarray
            agent's observation of the current environment
        reward: float
            amount of reward associated with the previous state/action pair
        done: boolean
            indicates whether the episode has ended
        info: dictionary
            contains other diagnostic information from the previous action
        """
        self.timer += 1

        # perform acceleration and (optionally) lane change actions for
        # traci-controlled human-driven vehicles
        if len(self.controlled_ids) > 0:
            accel = []
            for veh_id in self.controlled_ids:
                # acceleration action
                action = self.vehicles.get_acc_controller(veh_id).get_action(
                    self)
                accel.append(action)

                # lane changing action
                lane_flag = 0
                if type(self.scenario.lanes) is dict:
                    if any(v > 1 for v in self.scenario.lanes.values()):
                        lane_flag = 1
                else:
                    if self.scenario.lanes > 1:
                        lane_flag = 1
                if self.vehicles.get_lane_changing_controller(veh_id)\
                    and not self.vehicles.get_lane_changing_controller(veh_id).isSumoController()\
                        is not None and lane_flag:

                    new_lane = \
                        self.vehicles.get_lane_changing_controller(
                            veh_id).get_action(self)
                    self.apply_lane_change([veh_id], target_lane=[new_lane])

            self.apply_acceleration(self.controlled_ids, acc=accel)

        # perform (optionally) lane change actions for sumo-controlled
        # human-driven vehicles
        # this does the exact same thing as the lane changing action in the previous loop
        # other than use ia lane_flag
        if len(self.sumo_ids) > 0:
            for veh_id in self.sumo_ids:
                # lane changing action
                if self.scenario.lanes > 1:
                    lc_contr = self.vehicles.get_lane_changing_controller(
                        veh_id)
                    if lc_contr is not None and not lc_contr.isSumoController():
                        new_lane = lc_contr.get_action(self)
                        self.apply_lane_change([veh_id], target_lane=[new_lane])

        # perform (optionally) routing actions for all vehicle in the network,
        # including rl vehicles
        routing_ids = []
        routing_actions = []
        for veh_id in self.ids:
            if self.vehicles.get_routing_controller(veh_id) is not None:
                routing_ids.append(veh_id)
                route_contr = self.vehicles.get_routing_controller(veh_id)
                routing_actions.append(route_contr.choose_route(self))

        self.choose_routes(veh_ids=routing_ids, route_choices=routing_actions)

        self.apply_rl_actions(rl_actions)

        self.additional_command()

        self.traci_connection.simulationStep()

        # collect new network observations from sumo
        network_observations = \
            self.traci_connection.vehicle.getSubscriptionResults()

        # store the network observations in the vehicles class
        self.vehicles.set_sumo_observations(network_observations, self)

        # collect list of sorted vehicle ids
        self.sorted_ids, self.sorted_extra_data = self.sort_by_position()

        # collect information of the state of the network based on the
        # environment class used
        if self.vehicles.num_rl_vehicles > 0:
            self.state = self.get_state()
            # rllab requires non-multi agent to have state shape as
            # num-states x num_vehicles
            if not self.multi_agent:
                self.state = self.state.T
        else:
            self.state = []

        # collect observation new state associated with action
        next_observation = list(self.state)

        # crash encodes whether sumo experienced a crash
        crash = \
            np.any(np.array([self.vehicles.get_position(veh_id) for veh_id in self.ids]) < 0) \
            or self.traci_connection.simulation.getEndingTeleportNumber() != 0 \
            or self.traci_connection.simulation.getStartingTeleportNumber() != 0

        # compute the reward
        if self.vehicles.num_rl_vehicles > 0:
            reward = self.compute_reward(self.state, rl_actions, fail=crash)
        else:
            reward = 0

        # Are we in a multi-agent scenario? If so, the action space is a list.
        if self.multi_agent:
            done_n = self.vehicles.num_rl_vehicles * [0]
            info_n = {'n': []}

            if self.shared_reward:
                info_n['reward_n'] = [reward] * len(self.action_space)
            else:
                info_n['reward_n'] = reward

            if crash:
                done_n = self.vehicles.num_rl_vehicles * [1]

            info_n['done_n'] = done_n
            info_n['state'] = self.state
            done = np.all(done_n)
            return self.state, sum(reward), done, info_n

        else:
            if crash:
<<<<<<< HEAD
                return Step(observation=next_observation, reward=reward,
                            done=True)
=======
                logging.info("Crash has occurred! Check failsafes!")
                return next_observation, reward, True, {}
>>>>>>> eba92c5a
            else:
                return next_observation, reward, False, {}

    # @property
    def _reset(self):
        """
        Resets the state of the environment, and re-initializes the vehicles in
        their starting positions. In "vehicle_arrangement_shuffle" is set to
        True in env_params, the vehicles swap initial positions with one another.
        Also, if a "starting_position_shuffle" is set to True, the initial
        position of vehicles is offset by some value.

        Returns
        -------
        observation: numpy ndarray
            the initial observation of the space. The initial reward is assumed
            to be zero.
        """
        # reset the lists of the ids of vehicles in the network
        self.ids = self.vehicles.get_ids()
        self.controlled_ids = self.vehicles.get_controlled_ids()
        self.sumo_ids = self.vehicles.get_sumo_ids()
        self.rl_ids = self.vehicles.get_rl_ids()

        # create the list of colors used to visually distinguish between
        # different types of vehicles
        self.timer = 0
        self.colors = {}
        key_index = 1
        color_choice = np.random.choice(len(COLORS))
        for i in range(self.vehicles.num_types):
            self.colors[self.vehicles.types[i][0]] = \
                COLORS[(color_choice + key_index) % len(COLORS)]
            key_index += 1

        # perform shuffling (if requested)
        if self.starting_position_shuffle or self.vehicle_arrangement_shuffle:
            if self.starting_position_shuffle:
                x0 = np.random.uniform(0, self.scenario.length)
            else:
                x0 = self.scenario.initial_config.x0

            veh_ids = deepcopy(self.vehicles.get_ids())
            if self.vehicle_arrangement_shuffle:
                random.shuffle(veh_ids)

            initial_positions, initial_lanes = \
                self.scenario.generate_starting_positions(x0=x0)

            initial_state = dict()
            for i, veh_id in enumerate(veh_ids):
                route_id = "route" + initial_positions[i][0]

                # replace initial routes, lanes, and positions to reflect
                # new values
                list_initial_state = list(self.initial_state[veh_id])
                list_initial_state[1] = route_id
                list_initial_state[2] = initial_lanes[i]
                list_initial_state[3] = initial_positions[i][1]
                initial_state[veh_id] = tuple(list_initial_state)

                # replace initial positions in initial observations
                self.initial_observations[veh_id]["edge"] = \
                    initial_positions[i][0]
                self.initial_observations[veh_id]["position"] = \
                    initial_positions[i][1]

            self.initial_state = deepcopy(initial_state)

        # re-initialize the vehicles class with the states of the vehicles at
        # the start of a rollout
        for veh_id in self.ids:
            self.vehicles.set_route(
                veh_id, self.initial_observations[veh_id]["route"])
            self.vehicles.set_absolute_position(
                veh_id, self.initial_observations[veh_id]["absolute_position"])
            # the time step of the last lane change is always present in the
            # environment, but only used by sub-classes that apply lane changing
            # actions
            self.vehicles.set_state(veh_id, "last_lc",
                                    -1 * self.lane_change_duration)

        # re-initialize memory on last lc
        self.prev_last_lc = dict()
        for veh_id in self.ids:
            self.prev_last_lc[veh_id] = self.vehicles.get_state(veh_id,
                                                                "last_lc")

        # reset the list of sorted vehicle ids
        self.sorted_ids, self.sorted_extra_data = self.sort_by_position()

        for veh_id in self.ids:
            type_id, route_id, lane_index, lane_pos, speed, pos = \
                self.initial_state[veh_id]

            # clear controller acceleration queue of traci-controlled vehicles
            if veh_id in self.controlled_ids:
                self.vehicles.get_acc_controller(veh_id).reset_delay(self)

            # clear vehicles from traci connection and re-introduce vehicles
            # with pre-defined initial position
            try:
                self.traci_connection.vehicle.remove(veh_id)
            except:
                pass

            self.traci_connection.vehicle.addFull(
                veh_id, route_id, typeID=str(type_id),
                departLane=str(lane_index),
                departPos=str(lane_pos), departSpeed=str(speed))

            self.traci_connection.vehicle.setColor(
                veh_id, self.colors[self.vehicles.get_state(veh_id, 'type')])

            # set top speed
            self.traci_connection.vehicle.setMaxSpeed(veh_id, self.max_speed)

            # set speed mode
            self.traci_connection.vehicle.setSpeedMode(veh_id, self.vehicles.get_speed_mode(veh_id))

            # set lane change mode
            self.traci_connection.vehicle.setLaneChangeMode(veh_id, self.vehicles.get_lane_change_mode(veh_id))

        self.traci_connection.simulationStep()

        # collect information on the network from sumo
        network_observations = \
            self.traci_connection.vehicle.getSubscriptionResults()

        # store the network observations in the vehicles class
        self.vehicles.set_sumo_observations(network_observations, self)

        if self.multi_agent:
            self.state = self.get_state()
        else:
            self.state = self.get_state().T

        observation = list(self.state)
        return observation

    def additional_command(self):
        """
        Additional commands that may be performed before a simulation step.
        """
        pass

    def apply_rl_actions(self, rl_actions):
        """
        Specifies the actions to be performed by rl_vehicles

        Parameters
        ----------
        rl_actions: numpy ndarray
            list of actions provided by the RL algorithm
        """
        pass

    def apply_acceleration(self, veh_ids, acc):
        """
        Applies the acceleration requested by a vehicle in sumo. Note that, if
        the sumo-specified speed mode of the vehicle is not "aggressive", the
        acceleration may be clipped by some saftey velocity or maximum possible
        acceleration.

        Parameters
        ----------
        veh_ids: list of strings
            vehicles IDs associated with the requested accelerations
        acc: numpy array or list of float
            requested accelerations from the vehicles
        """
        # issue traci command for requested acceleration
        this_vel = np.array(self.vehicles.get_speed(veh_ids))
        if self.multi_agent and (veh_id in self.rl_ids):
            acc_arr = np.asarray([element2 for elem in acc for element in elem
                                  for element2 in element])
        else:
            acc_arr = np.array(acc)

        next_vel = np.array(this_vel + acc_arr * self.time_step).clip(min=0)

        for i, vid in enumerate(veh_ids):
            self.traci_connection.vehicle.slowDown(vid, next_vel[i], 1)

    def apply_lane_change(self, veh_ids, direction=None, target_lane=None):
        """
        Applies an instantaneous lane-change to a set of vehicles, while
        preventing vehicles from moving to lanes that do not exist.

        Parameters
        ----------
        veh_ids: list of strings
            vehicles IDs associated with the requested accelerations
        direction: list of int (-1, 0, or 1), optional
            -1: lane change to the right
             0: no lange change
             1: lane change to the left
        target_lane: list of int, optional
            lane indices the vehicles should lane-change to in the next step

        Raises
        ------
        ValueError
            If either both or none of "direction" and "target_lane" are provided
            as inputs. Only one should be provided at a time.
        ValueError
            If any of the direction values are not -1, 0, or 1.
        """
        if direction is not None and target_lane is not None:
            raise ValueError("Cannot provide both a direction and target_lane.")
        elif direction is None and target_lane is None:
            raise ValueError("A direction or target_lane must be specified.")

        for veh_id in veh_ids:
            self.prev_last_lc[veh_id] = self.vehicles.get_state(veh_id,
                                                                "last_lc")

        if self.scenario.lanes == 1:
            logging.error("Uh oh, single lane track.")
            return -1

        current_lane = np.array(self.vehicles.get_lane(veh_ids))

        if target_lane is None:
            # if any of the directions are not -1, 0, or 1, raise a ValueError
            if np.any(np.sign(direction) != np.array(direction)):
                raise ValueError("Direction values for lane changes may only "
                                 "be: -1, 0, or 1.")

            target_lane = current_lane + np.array(direction)

        target_lane = np.clip(target_lane, 0, self.scenario.lanes - 1)

        for i, vid in enumerate(veh_ids):
            if vid in self.rl_ids:
                if target_lane[i] != current_lane[i]:
                    self.traci_connection.vehicle.changeLane(vid, int(
                        target_lane[i]), 100000)
            else:
                self.traci_connection.vehicle.changeLane(vid,
                                                         int(target_lane[i]),
                                                         100000)

    def choose_routes(self, veh_ids, route_choices):
        """
        Updates the route choice of vehicles in the network.

        Parameters
        ----------
        veh_ids: list
            list of vehicle identifiers
        route_choices: numpy array or list of floats
            list of edges the vehicle wishes to traverse, starting with the edge
            the vehicle is currently on. If a value of None is provided, the
            vehicle does not update its route
        """
        for i, veh_id in enumerate(veh_ids):
            if route_choices[i] is not None:
                self.traci_connection.vehicle.setRoute(
                    vehID=veh_id, edgeList=route_choices[i])
                self.vehicles.set_route(veh_id, route_choices[i])

    def get_x_by_id(self, veh_id):
        """
        Provides a 1-dimensional representation of the position of a vehicle
        in the network.

        Parameters
        ----------
        veh_id: string
            vehicle identifier

        Yields
        ------
        float
            position of a vehicle relative to a certain reference.
        """
        if self.vehicles.get_edge(veh_id) == '':
            # occurs when a vehicle crashes is teleported for some other reason
            return 0.
        return self.scenario.get_x(self.vehicles.get_edge(veh_id),
                                   self.vehicles.get_position(veh_id))

    def sort_by_position(self):
        """
        Sorts the vehicle ids of vehicles in the network by position.
        The base environment does this by sorting vehicles by their absolute
        position, as specified by the "get_x_by_id" function.

        Returns
        -------
        sorted_ids: list
            a list of all vehicle IDs sorted by position
        sorted_extra_data: list or tuple
            an extra component (list, tuple, etc...) containing extra sorted
            data, such as positions. If no extra component is needed, a value
            of None should be returned
        """
        sorted_indx = np.argsort(self.vehicles.get_absolute_position(self.ids))
        sorted_ids = np.array(self.ids)[sorted_indx]
        return sorted_ids, None

    def get_state(self):
        """
        Returns the state of the simulation as perceived by the learning agent.
        MUST BE implemented in new environments.

        Returns
        -------
        state: numpy ndarray
            information on the state of the vehicles, which is provided to the
            agent
        """
        raise NotImplementedError

    @property
    def action_space(self):
        """
        Identifies the dimensions and bounds of the action space (needed for
        rllab environments).
        MUST BE implemented in new environments.

        Yields
        -------
        rllab Box or Tuple type
            a bounded box depicting the shape and bounds of the action space
        """
        raise NotImplementedError

    @property
    def observation_space(self):
        """
        Identifies the dimensions and bounds of the observation space (needed
        for rllab environments).
        MUST BE implemented in new environments.

        Yields
        -------
        rllab Box or Tuple type
            a bounded box depicting the shape and bounds of the observation
            space
        """
        raise NotImplementedError

    def compute_reward(self, state, rl_actions, **kwargs):
        """
        Reward function for RL.
        MUST BE implemented in new environments.

        Parameters
        ----------
        state: numpy ndarray
            state of all the vehicles in the simulation
        rl_actions: numpy ndarray
            actions performed by rl vehicles
        kwargs: dictionary
            other parameters of interest. Contains a "fail" element, which
            is True if a vehicle crashed, and False otherwise

        Returns
        -------
        reward: float
        """
        raise NotImplementedError

    def terminate(self):
        """
        Closes the TraCI I/O connection. Should be done at end of every
        experiment. Must be in Environment because the environment opens the
        TraCI connection.
        """
        self._close()

    def _close(self):
        self.traci_connection.close()

    def _seed(self, seed=None):
        return []<|MERGE_RESOLUTION|>--- conflicted
+++ resolved
@@ -450,13 +450,8 @@
 
         else:
             if crash:
-<<<<<<< HEAD
-                return Step(observation=next_observation, reward=reward,
-                            done=True)
-=======
                 logging.info("Crash has occurred! Check failsafes!")
                 return next_observation, reward, True, {}
->>>>>>> eba92c5a
             else:
                 return next_observation, reward, False, {}
 
