--- conflicted
+++ resolved
@@ -7,6 +7,7 @@
 import os
 import sys
 import time
+import traceback
 import numpy as np
 import random
 from flow.renderer.pyglet_renderer import PygletRenderer as Renderer
@@ -103,14 +104,6 @@
         # simulation step size
         self.sim_step = sim_params.sim_step
 
-<<<<<<< HEAD
-=======
-        # the available_routes variable contains a dictionary of routes
-        # vehicles can traverse; to be used when routes need to be chosen
-        # dynamically
-        self.available_routes = self.scenario.rts
-
->>>>>>> fe0d3044
         # TraCI connection used to communicate with sumo
         self.traci_connection = None
 
@@ -233,12 +226,8 @@
             random.shuffle(self.initial_ids)
 
         # generate starting position for vehicles in the network
-<<<<<<< HEAD
         start_pos, start_lanes = self.k.scenario.generate_starting_positions(
             initial_config=self.scenario.initial_config,
-=======
-        start_pos, start_lanes = self.scenario.generate_starting_positions(
->>>>>>> fe0d3044
             num_vehicles=len(self.initial_ids))
 
         # save the initial state. This is used in the _reset function
@@ -469,7 +458,7 @@
                 self.traci_connection.vehicle.remove(veh_id)
                 self.traci_connection.vehicle.unsubscribe(veh_id)
             except (FatalTraCIError, TraCIException):
-                pass
+                print("Error during start: {}".format(traceback.format_exc()))
 
         # reintroduce the initial vehicles to the network
         for veh_id in self.initial_ids:
@@ -514,9 +503,6 @@
 
         # check to make sure all vehicles have been spawned
         if len(self.initial_ids) < self.vehicles.num_vehicles:
-<<<<<<< HEAD
-            logging.error("Not enough vehicles have spawned! Bad start?")
-=======
             missing_vehicles = list(
                 set(self.initial_ids) - set(self.vehicles.get_ids()))
             logging.error('Not enough vehicles have spawned! Bad start?')
@@ -524,7 +510,6 @@
             for veh_id in missing_vehicles:
                 logging.error('- {}:'.format(veh_id),
                               self.initial_state[veh_id])
->>>>>>> fe0d3044
             sys.exit()
 
         self.prev_last_lc = dict()
