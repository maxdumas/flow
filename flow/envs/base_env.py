"""Base environment class. This is the parent of all other environments."""

import logging
import os
import sys
from copy import deepcopy
import time
import traceback
import numpy as np
import random
from flow.renderer.pyglet_renderer import PygletRenderer as Renderer

import gym
from gym.spaces import Box
from traci.exceptions import FatalTraCIError
from traci.exceptions import TraCIException

import sumolib

try:
    # Import serializable if rllab is installed
    from rllab.core.serializable import Serializable
    serializable_flag = True
except ImportError:
    serializable_flag = False

from flow.core.util import ensure_dir
from flow.core.kernel import Kernel

# pick out the correct class definition
if serializable_flag:
    classdef = (gym.Env, Serializable)
else:
    classdef = (gym.Env,)


class Env(*classdef):
    """Base environment class.

    Provides the interface for controlling a SUMO simulation. Using this
    class, you can start sumo, provide a scenario to specify a
    configuration and controllers, perform simulation steps, and reset the
    simulation to an initial configuration.

    Env is Serializable to allow for pickling and replaying of the policy.

    This class cannot be used as is: you must extend it to implement an
    action applicator method, and properties to define the MDP if you
    choose to use it with an rl library (e.g. RLlib). This can be done by
    overloading the following functions in a child class:
     - action_space
     - observation_space
     - apply_rl_action
     - get_state
     - compute_reward

    Attributes
    ----------
    env_params : flow.core.params.EnvParams
       see flow/core/params.py
    sim_params: flow.core.params.SimParams
       see flow/core/params.py
    scenario: Scenario type
        see flow/scenarios/base_scenario.py
    """

    def __init__(self, env_params, sim_params, scenario):
        # Invoke serializable if using rllab
        if serializable_flag:
            Serializable.quick_init(self, locals())

        self.env_params = env_params
        self.scenario = scenario
        self.sim_params = sim_params
        time_stamp = ''.join(str(time.time()).split('.'))
        if os.environ.get("TEST_FLAG", 0):
            # 1.0 works with stress_test_start 10k times
            time.sleep(1.0 * int(time_stamp[-6:]) / 1e6)
        # FIXME: this is sumo-specific
        self.sim_params.port = sumolib.miscutils.getFreeSocketPort()
        # time_counter: number of steps taken since the start of a rollout
        self.time_counter = 0
        # step_counter: number of total steps taken
        self.step_counter = 0
        # initial_state:
        #   Key = Vehicle ID,
        #   Entry = (type_id, route_id, lane_index, lane_pos, speed, pos)
        self.initial_state = {}
        self.state = None
        self.obs_var_labels = []

        # simulation step size
        self.sim_step = sim_params.sim_step

        # the simulator used by this environment
        self.simulator = 'aimsun'

        # create the Flow kernel
        self.k = Kernel(simulator=self.simulator,
                        sim_params=sim_params)

        # use the scenario class's network parameters to generate the necessary
        # scenario components within the scenario kernel
        self.k.scenario.generate_network(scenario)

        # initial the vehicles kernel using the VehicleParams object
        self.k.vehicle.initialize(deepcopy(scenario.vehicles))

        # initialize the simulation using the simulation kernel. This will use
        # the scenario kernel as an input in order to determine what network
        # needs to be simulated.
        self.traci_connection = self.k.simulation.start_simulation(
            network=self.k.scenario, sim_params=sim_params)

        # pass the kernel api to the kernel and it's subclasses
        self.k.pass_api(self.traci_connection)

        # the available_routes variable contains a dictionary of routes
        # vehicles can traverse; to be used when routes need to be chosen
        # dynamically
        self.available_routes = self.k.scenario.rts

        # store the initial vehicle ids
        self.initial_ids = deepcopy(scenario.vehicles.ids)

        # store the initial state of the vehicles class (for restarting sumo)
        self.k.vehicle.kernel_api = None
        self.k.vehicle.master_kernel = None
        self.initial_vehicles = deepcopy(self.k.vehicle)
        self.k.vehicle.kernel_api = self.traci_connection
        self.k.vehicle.master_kernel = self.k

        self.setup_initial_state()

        # use pyglet to render the simulation
        if self.sim_params.render in ['gray', 'dgray', 'rgb', 'drgb']:
            save_render = self.sim_params.save_render
            sight_radius = self.sim_params.sight_radius
            pxpm = self.sim_params.pxpm
            show_radius = self.sim_params.show_radius

            # get network polygons
            network = []
            for lane_id in self.traci_connection.lane.getIDList():
                _lane_poly = self.traci_connection.lane.getShape(lane_id)
                lane_poly = [i for pt in _lane_poly for i in pt]
                network.append(lane_poly)

            # instantiate a pyglet renderer
            self.renderer = Renderer(
                network,
                self.sim_params.render,
                save_render,
                sight_radius=sight_radius,
                pxpm=pxpm,
                show_radius=show_radius)

            # render a frame
            self.render(reset=True)
        elif self.sim_params.render in [True, False]:
            pass  # default to sumo-gui (if True) or sumo (if False)
        else:
            raise ValueError('Mode %s is not supported!' %
                             self.sim_params.render)

    def restart_simulation(self, sim_params, render=None):
        """Restart an already initialized simulation instance.

        This is used when visualizing a rollout, in order to update the
        rendering with potentially a gui and export emission data from sumo.

        This is also used to handle cases when the runtime of an experiment is
        too long, causing the sumo instance

        Parameters
        ----------
        sim_params : flow.core.params.SimParams
            simulation-specific parameters
        render: bool, optional
            specifies whether to use the gui
        """
        self.k.close()

        # killed the sumo process if using sumo/TraCI
        if self.simulator == 'traci':
            self.k.simulation.sumo_proc.kill()

        if render is not None:
            self.sim_params.render = render

        if sim_params.emission_path is not None:
            ensure_dir(sim_params.emission_path)
            self.sim_params.emission_path = sim_params.emission_path

        self.k.scenario.generate_network(self.scenario)
        self.k.vehicle.initialize(deepcopy(self.scenario.vehicles))
        self.traci_connection = self.k.simulation.start_simulation(
            scenario=self.k.scenario, sim_params=self.sim_params)
        self.k.pass_api(self.traci_connection)

        self.setup_initial_state()

    def setup_initial_state(self):
        """Store information on the initial state of vehicles in the network.

        This information is to be used upon reset. This method also adds this
        information to the self.vehicles class and starts a subscription with
        sumo to collect state information each step.
        """
        # determine whether to shuffle the vehicles
        if self.scenario.initial_config.shuffle:
            random.shuffle(self.initial_ids)

        # generate starting position for vehicles in the network
        start_pos, start_lanes = self.k.scenario.generate_starting_positions(
            initial_config=self.scenario.initial_config,
            num_vehicles=len(self.initial_ids))

        # save the initial state. This is used in the _reset function
        for i, veh_id in enumerate(self.initial_ids):
            type_id = self.scenario.vehicles.get_type(veh_id)
            pos = start_pos[i][1]
            lane = start_lanes[i]
            speed = self.scenario.vehicles.get_initial_speed(veh_id)
            edge = start_pos[i][0]

            self.initial_state[veh_id] = (type_id, edge, lane, pos, speed)

    def step(self, rl_actions):
        """Advance the environment by one step.

        Assigns actions to autonomous and human-driven agents (i.e. vehicles,
        traffic lights, etc...). Actions that are not assigned are left to the
        control of the simulator. The actions are then used to advance the
        simulator by the number of time steps requested per environment step.

        Results from the simulations are processed through various classes,
        such as the Vehicle and TrafficLight kernels, to produce standardized
        methods for identifying specific network state features. Finally,
        results from the simulator are used to generate appropriate
        observations.

        Parameters
        ----------
        rl_actions: numpy ndarray
            an list of actions provided by the rl algorithm

        Returns
        -------
        observation: numpy ndarray
            agent's observation of the current environment
        reward: float
            amount of reward associated with the previous state/action pair
        done: bool
            indicates whether the episode has ended
        info: dict
            contains other diagnostic information from the previous action
        """
        for _ in range(self.env_params.sims_per_step):
            self.time_counter += 1
            self.step_counter += 1

            # perform acceleration actions for controlled human-driven vehicles
            if len(self.k.vehicle.get_controlled_ids()) > 0:
                accel = []
                for veh_id in self.k.vehicle.get_controlled_ids():
                    action = self.k.vehicle.get_acc_controller(
                        veh_id).get_action(self)
                    accel.append(action)
                self.k.vehicle.apply_acceleration(
                    self.k.vehicle.get_controlled_ids(), accel)

            # perform lane change actions for controlled human-driven vehicles
            if len(self.k.vehicle.get_controlled_lc_ids()) > 0:
                direction = []
                for veh_id in self.k.vehicle.get_controlled_lc_ids():
                    target_lane = self.k.vehicle.get_lane_changing_controller(
                        veh_id).get_action(self)
                    direction.append(target_lane)
                self.k.vehicle.apply_lane_change(
                    self.k.vehicle.get_controlled_lc_ids(),
                    direction=direction)

            # perform (optionally) routing actions for all vehicles in the
            # network, including RL and SUMO-controlled vehicles
            routing_ids = []
            routing_actions = []
            for veh_id in self.k.vehicle.get_ids():
                if self.k.vehicle.get_routing_controller(veh_id) \
                        is not None:
                    routing_ids.append(veh_id)
                    route_contr = self.k.vehicle.get_routing_controller(
                        veh_id)
                    routing_actions.append(route_contr.choose_route(self))

            self.k.vehicle.choose_routes(routing_ids, routing_actions)

            self.apply_rl_actions(rl_actions)

            self.additional_command()

            # advance the simulation in the simulator by one step
            self.k.simulation.simulation_step()

            # store new observations in the vehicles and traffic lights class
            self.k.update(reset=False)

            # update the colors of vehicles
            if self.sim_params.render:
                self.k.vehicle.update_vehicle_colors()

            # crash encodes whether the simulator experienced a collision
            crash = self.k.simulation.check_collision()

            # stop collecting new simulation steps if there is a collision
            if crash:
                break

            # render a frame
            self.render()

        states = self.get_state()
        if isinstance(states, dict):
            self.state = {}
            next_observation = {}
            done = {}
            infos = {}
            temp_state = states
            for key, state in temp_state.items():
                # collect information of the state of the network based on the
                # environment class used
                self.state[key] = np.asarray(state).T

                # collect observation new state associated with action
                next_observation[key] = np.copy(self.state[key])

                # test if a crash has occurred
                done[key] = crash
                # test if the agent has exited the system, if so
                # its agent should be done
                # FIXME(ev) this assumes that agents are single vehicles
                if key in self.k.vehicle.get_arrived_ids():
                    done[key] = True
                # check if an agent is done
                if crash:
                    done['__all__'] = True
                else:
                    done['__all__'] = False
                infos[key] = {}
        else:
            # collect information of the state of the network based on the
            # environment class used
            self.state = np.asarray(states).T

            # collect observation new state associated with action
            next_observation = np.copy(states)

            # test if the agent should terminate due to a crash
            done = crash

            # compute the info for each agent
            infos = {}

        # compute the reward
        rl_clipped = self.clip_actions(rl_actions)
        reward = self.compute_reward(rl_clipped, fail=crash)

        return next_observation, reward, done, infos

    def reset(self):
        """Reset the environment.

        This method is performed in between rollouts. It resets the state of
        the environment, and re-initializes the vehicles in their starting
        positions.

        If "shuffle" is set to True in InitialConfig, the initial positions of
        vehicles is recalculated and the vehicles are shuffled.

        Returns
        -------
        observation: numpy ndarray
            the initial observation of the space. The initial reward is assumed
            to be zero.
        """
        # reset the time counter
        self.time_counter = 0

        # warn about not using restart_instance when using inflows
        if len(self.scenario.net_params.inflows.get()) > 0 and \
                not self.sim_params.restart_instance:
            print(
                "**********************************************************\n"
                "**********************************************************\n"
                "**********************************************************\n"
                "WARNING: Inflows will cause computational performance to\n"
                "significantly decrease after large number of rollouts. In \n"
                "order to avoid this, set SumoParams(restart_instance=True).\n"
                "**********************************************************\n"
                "**********************************************************\n"
                "**********************************************************"
            )

        if self.sim_params.restart_instance or self.step_counter > 2e6:
            self.step_counter = 0
            # issue a random seed to induce randomness into the next rollout
            self.sim_params.seed = random.randint(0, 1e5)

            self.k.vehicle = deepcopy(self.initial_vehicles)
            self.k.vehicle.master_kernel = self.k
            # restart the sumo instance
            self.restart_simulation(self.sim_params)

        # perform shuffling (if requested)
        elif self.scenario.initial_config.shuffle:
            self.setup_initial_state()

        # clear all vehicles from the network and the vehicles class
        # for veh_id in self.k.kernel_api.vehicle.getIDList():  # FIXME: hack
        #     try:
        #         self.k.vehicle.remove(veh_id)
        #     except (FatalTraCIError, TraCIException):
        #         pass

        # clear all vehicles from the network and the vehicles class
        # FIXME (ev, ak) this is weird and shouldn't be necessary
        for veh_id in list(self.k.vehicle.get_ids()):
            # do not try to remove the vehicles from the network in the first
            # step after initializing the network, as there will be no vehicles
            if self.step_counter == 0:
                continue
            try:
                self.k.vehicle.remove(veh_id)
            except (FatalTraCIError, TraCIException):
                print("Error during start: {}".format(traceback.format_exc()))

        # reintroduce the initial vehicles to the network
        for veh_id in self.initial_ids:
            type_id, edge, lane_index, pos, speed = \
                self.initial_state[veh_id]

            try:
                self.k.vehicle.add(
                    veh_id=veh_id,
                    type_id=type_id,
                    edge=edge,
                    lane=lane_index,
                    pos=pos,
                    speed=speed)
            except (FatalTraCIError, TraCIException):
                # if a vehicle was not removed in the first attempt, remove it
                # now and then reintroduce it
                self.k.vehicle.remove(veh_id)
                self.k.vehicle.add(
                    veh_id=veh_id,
                    type_id=type_id,
                    edge=edge,
                    lane=lane_index,
                    pos=pos,
                    speed=speed)

        # advance the simulation in the simulator by one step
        self.k.simulation.simulation_step()

        # update the information in each kernel to match the current state
        self.k.update(reset=True)

        # update the colors of vehicles
        if self.sim_params.render:
            self.k.vehicle.update_vehicle_colors()

        # check to make sure all vehicles have been spawned
        if len(self.initial_ids) > self.k.vehicle.num_vehicles:
            missing_vehicles = list(
                set(self.initial_ids) - set(self.k.vehicle.get_ids()))
            logging.error('Not enough vehicles have spawned! Bad start?')
            logging.error('Missing vehicles / initial state:')
            for veh_id in missing_vehicles:
                logging.error('- {}: {}'.format(veh_id,
                                                self.initial_state[veh_id]))
            sys.exit()

<<<<<<< HEAD
        # collect list of sorted vehicle ids
        self.sorted_ids, self.sorted_extra_data = self.sort_by_position()
=======
        self.prev_last_lc = dict()
        for veh_id in self.vehicles.get_ids():
            # re-initialize memory on last lc
            self.prev_last_lc[veh_id] = -float("inf")
>>>>>>> bfd2bdb4

        states = self.get_state()
        if isinstance(states, dict):
            self.state = {}
            observation = {}
            for key, state in states.items():
                # collect information of the state of the network based on the
                # environment class used
                self.state[key] = np.asarray(state).T

                # collect observation new state associated with action
                observation[key] = np.copy(self.state[key]).tolist()

        else:
            # collect information of the state of the network based on the
            # environment class used
            self.state = np.asarray(states).T

            # observation associated with the reset (no warm-up steps)
            observation = np.copy(states)

        # perform (optional) warm-up steps before training
        for _ in range(self.env_params.warmup_steps):
            observation, _, _, _ = self.step(rl_actions=None)

        # render a frame
        self.render(reset=True)

        # check to make sure all vehicles have been spawned
        if len(self.initial_ids) < self.k.vehicle.num_vehicles:
            logging.error("Not enough vehicles have spawned! Bad start?")
            sys.exit()

        return observation

    def additional_command(self):
        """Additional commands that may be performed by the step method."""
        pass

    def clip_actions(self, rl_actions=None):
        """Clip the actions passed from the RL agent.

        Parameters
        ----------
        rl_actions : list or numpy ndarray
            list of actions provided by the RL algorithm

        Returns
        -------
        numpy ndarray (float)
            The rl_actions clipped according to the box
        """
        # ignore if no actions are issued
        if rl_actions is None:
            return None

        # clip according to the action space requirements
        if isinstance(self.action_space, Box):
            rl_actions = np.clip(
                rl_actions,
                a_min=self.action_space.low,
                a_max=self.action_space.high)
        return rl_actions

    def apply_rl_actions(self, rl_actions=None):
        """Specify the actions to be performed by the rl agent(s).

        If no actions are provided at any given step, the rl agents default to
        performing actions specified by SUMO.

        Parameters
        ----------
        rl_actions : list or numpy ndarray
            list of actions provided by the RL algorithm
        """
        # ignore if no actions are issued
        if rl_actions is None:
            return

        rl_clipped = self.clip_actions(rl_actions)
        self._apply_rl_actions(rl_clipped)

    def _apply_rl_actions(self, rl_actions):
        raise NotImplementedError

<<<<<<< HEAD
    def sort_by_position(self):
        """Sort the vehicle ids of vehicles in the network by position.

        The base environment does this by sorting vehicles by their absolute
        position.

        Returns
        -------
        sorted_ids: list <str>
            a list of all vehicle IDs sorted by position
        sorted_extra_data: list or tuple
            an extra component (list, tuple, etc...) containing extra sorted
            data, such as positions. If no extra component is needed, a value
            of None should be returned
        """
        if self.env_params.sort_vehicles:
            sorted_ids = sorted(
                self.k.vehicle.get_ids(),
                key=self.k.vehicle.get_absolute_position)
            return sorted_ids, None
        else:
            return self.k.vehicle.get_ids(), None
=======
    def apply_acceleration(self, veh_ids, acc):
        """Apply the acceleration requested by a vehicle in SUMO.

        Note that, if the SUMO-specified speed mode of the vehicle is not
        "aggressive", the acceleration may be clipped by some safety velocity
        or maximum possible acceleration.

        Parameters
        ----------
        veh_ids: list of str
            vehicles IDs associated with the requested accelerations
        acc: numpy ndarray or list of float
            requested accelerations from the vehicles
        """
        for i, vid in enumerate(veh_ids):
            if acc[i] is not None:
                this_vel = self.vehicles.get_speed(vid)
                next_vel = max([this_vel + acc[i] * self.sim_step, 0])
                self.traci_connection.vehicle.slowDown(vid, next_vel, 1)

    def apply_lane_change(self, veh_ids, direction):
        """Apply an instantaneous lane-change to a set of vehicles.

        This method also prevents vehicles from moving to lanes that do not
        exist, and set the "last_lc" variable for RL vehicles that lane changed
        to match the current time step, in order to assist in maintaining a
        lane change duration for these vehicles.

        Parameters
        ----------
        veh_ids: list of str
            vehicles IDs associated with the requested accelerations
        direction: list of {-1, 0, 1}
            -1: lane change to the right
             0: no lane change
             1: lane change to the left

        Raises
        ------
        ValueError
            If any of the direction values are not -1, 0, or 1.
        """
        # if any of the directions are not -1, 0, or 1, raise a ValueError
        if any(d not in [-1, 0, 1] for d in direction):
            raise ValueError(
                "Direction values for lane changes may only be: -1, 0, or 1.")

        for i, veh_id in enumerate(veh_ids):
            # check for no lane change
            if direction[i] == 0:
                continue

            # compute the target lane, and clip it so vehicle don't try to lane
            # change out of range
            this_lane = self.vehicles.get_lane(veh_id)
            this_edge = self.vehicles.get_edge(veh_id)
            target_lane = min(
                max(this_lane + direction[i], 0),
                self.scenario.num_lanes(this_edge) - 1)

            # perform the requested lane action action in TraCI
            if target_lane != this_lane:
                self.traci_connection.vehicle.changeLane(
                    veh_id, int(target_lane), 100000)

                if veh_id in self.vehicles.get_rl_ids():
                    self.prev_last_lc[veh_id] = \
                        self.vehicles.get_state(veh_id, "last_lc")

    def choose_routes(self, veh_ids, route_choices):
        """Update the route choice of vehicles in the network.

        Parameters
        ----------
        veh_ids: list
            list of vehicle identifiers
        route_choices: numpy array or list of floats
            list of edges the vehicle wishes to traverse, starting with the
            edge the vehicle is currently on. If a value of None is provided,
            the vehicle does not update its route
        """
        for i, veh_id in enumerate(veh_ids):
            if route_choices[i] is not None:
                self.traci_connection.vehicle.setRoute(
                    vehID=veh_id, edgeList=route_choices[i])

    def get_x_by_id(self, veh_id):
        """Provide a 1-D representation of the position of a vehicle.

        Note: These values are only meaningful if the specify_edge_starts
        method in the scenario is set appropriately; otherwise, a value of 0 is
        returned for all vehicles.

        Parameters
        ----------
        veh_id: str
            vehicle identifier

        Returns
        -------
        float
            position of a vehicle relative to a certain reference.
        """
        if self.vehicles.get_edge(veh_id) == '':
            # occurs when a vehicle crashes is teleported for some other reason
            return 0.
        return self.scenario.get_x(
            self.vehicles.get_edge(veh_id), self.vehicles.get_position(veh_id))

    def update_vehicle_colors(self):
        """Modify the color of vehicles if rendering is active.

        The colors of all vehicles are updated as follows:
        - red: autonomous (rl) vehicles
        - white: unobserved human-driven vehicles
        - cyan: observed human-driven vehicles
        """
        # do not change the colors of vehicles if the sumo-gui is not active
        # (in order to avoid slow downs)
        if self.sim_params.render is not True:
            return

        for veh_id in self.vehicles.get_rl_ids():
            try:
                # color rl vehicles red
                self.traci_connection.vehicle.setColor(
                    vehID=veh_id, color=RED)
            except (FatalTraCIError, TraCIException):
                pass

        for veh_id in self.vehicles.get_human_ids():
            try:
                if veh_id in self.vehicles.get_observed_ids():
                    # color observed human-driven vehicles cyan
                    color = CYAN
                else:
                    # color unobserved human-driven vehicles white
                    color = WHITE
                self.traci_connection.vehicle.setColor(
                    vehID=veh_id, color=color)
            except (FatalTraCIError, TraCIException):
                pass

        # clear the list of observed vehicles
        for veh_id in self.vehicles.get_observed_ids():
            self.vehicles.remove_observed(veh_id)
>>>>>>> bfd2bdb4

    def get_state(self):
        """Return the state of the simulation as perceived by the RL agent.

        MUST BE implemented in new environments.

        Returns
        -------
        state: numpy ndarray
            information on the state of the vehicles, which is provided to the
            agent
        """
        raise NotImplementedError

    @property
    def action_space(self):
        """Identify the dimensions and bounds of the action space.

        MUST BE implemented in new environments.

        Returns
        -------
        gym Box or Tuple type
            a bounded box depicting the shape and bounds of the action space
        """
        raise NotImplementedError

    @property
    def observation_space(self):
        """Identify the dimensions and bounds of the observation space.

        MUST BE implemented in new environments.

        Returns
        -------
        gym Box or Tuple type
            a bounded box depicting the shape and bounds of the observation
            space
        """
        raise NotImplementedError

    def compute_reward(self, rl_actions, **kwargs):
        """Reward function for the RL agent(s).

        MUST BE implemented in new environments.
        Defaults to 0 for non-implemented environments.

        Parameters
        ----------
        rl_actions: numpy ndarray
            actions performed by rl vehicles
        kwargs: dict
            other parameters of interest. Contains a "fail" element, which
            is True if a vehicle crashed, and False otherwise

        Returns
        -------
        reward: float or list <float>
        """
        return 0

    def terminate(self):
        """Close the TraCI I/O connection.

        Should be done at end of every experiment. Must be in Env because the
        environment opens the TraCI connection.
        """
        print(
            "Closing connection to TraCI and stopping simulation.\n"
            "Note, this may print an error message when it closes."
        )
        self.k.close()

        # close pyglet renderer
        if self.sim_params.render in ['gray', 'dgray', 'rgb', 'drgb']:
            self.renderer.close()

    def render(self, reset=False, buffer_length=5):
        """Render a frame.

        Parameters
        ----------
        reset: bool
            set to True to reset the buffer
        buffer_length: int
            length of the buffer
        """
        if self.sim_params.render in ['gray', 'dgray', 'rgb', 'drgb']:
            # render a frame
            self.pyglet_render()

            # cache rendering
            if reset:
                self.frame_buffer = [self.frame.copy() for _ in range(5)]
                self.sights_buffer = [self.sights.copy() for _ in range(5)]
            else:
                if self.step_counter % int(1/self.sim_step) == 0:
                    self.frame_buffer.append(self.frame.copy())
                    self.sights_buffer.append(self.sights.copy())
                if len(self.frame_buffer) > buffer_length:
                    self.frame_buffer.pop(0)
                    self.sights_buffer.pop(0)

    def pyglet_render(self):
        """Render a frame using pyglet."""

        # get human and RL simulation status
        human_idlist = self.k.vehicle.get_human_ids()
        machine_idlist = self.k.vehicle.get_rl_ids()
        human_logs = []
        human_orientations = []
        human_dynamics = []
        machine_logs = []
        machine_orientations = []
        machine_dynamics = []
        max_speed = self.k.scenario.max_speed()
        for id in human_idlist:
            # Force tracking human vehicles by adding "track" in vehicle id.
            # The tracked human vehicles will be treated as machine vehicles.
            if 'track' in id:
                machine_logs.append(
                    [self.k.vehicle.get_timestep(id),
                     self.k.vehicle.get_timedelta(id),
                     id])
                machine_orientations.append(
                    self.k.vehicle.get_orientation(id))
                machine_dynamics.append(
                    self.k.vehicle.get_speed(id)/max_speed)
            else:
                human_logs.append(
                    [self.k.vehicle.get_timestep(id),
                     self.k.vehicle.get_timedelta(id),
                     id])
                human_orientations.append(
                    self.k.vehicle.get_orientation(id))
                human_dynamics.append(
                    self.k.vehicle.get_speed(id)/max_speed)
        for id in machine_idlist:
            machine_logs.append(
                [self.k.vehicle.get_timestep(id),
                 self.k.vehicle.get_timedelta(id),
                 id])
            machine_orientations.append(
                self.k.vehicle.get_orientation(id))
            machine_dynamics.append(
                self.k.vehicle.get_speed(id)/max_speed)

        # step the renderer
        self.frame = self.renderer.render(human_orientations,
                                          machine_orientations,
                                          human_dynamics,
                                          machine_dynamics,
                                          human_logs,
                                          machine_logs)

        # get local observation of RL vehicles
        self.sights = []
        for id in human_idlist:
            # Force tracking human vehicles by adding "track" in vehicle id.
            # The tracked human vehicles will be treated as machine vehicles.
            if "track" in id:
                orientation = self.k.vehicle.get_orientation(id)
                sight = self.renderer.get_sight(
                    orientation, id)
                self.sights.append(sight)
        for id in machine_idlist:
            orientation = self.k.vehicle.get_orientation(id)
            sight = self.renderer.get_sight(
                orientation, id)
            self.sights.append(sight)<|MERGE_RESOLUTION|>--- conflicted
+++ resolved
@@ -480,16 +480,6 @@
                                                 self.initial_state[veh_id]))
             sys.exit()
 
-<<<<<<< HEAD
-        # collect list of sorted vehicle ids
-        self.sorted_ids, self.sorted_extra_data = self.sort_by_position()
-=======
-        self.prev_last_lc = dict()
-        for veh_id in self.vehicles.get_ids():
-            # re-initialize memory on last lc
-            self.prev_last_lc[veh_id] = -float("inf")
->>>>>>> bfd2bdb4
-
         states = self.get_state()
         if isinstance(states, dict):
             self.state = {}
@@ -574,7 +564,6 @@
     def _apply_rl_actions(self, rl_actions):
         raise NotImplementedError
 
-<<<<<<< HEAD
     def sort_by_position(self):
         """Sort the vehicle ids of vehicles in the network by position.
 
@@ -597,154 +586,6 @@
             return sorted_ids, None
         else:
             return self.k.vehicle.get_ids(), None
-=======
-    def apply_acceleration(self, veh_ids, acc):
-        """Apply the acceleration requested by a vehicle in SUMO.
-
-        Note that, if the SUMO-specified speed mode of the vehicle is not
-        "aggressive", the acceleration may be clipped by some safety velocity
-        or maximum possible acceleration.
-
-        Parameters
-        ----------
-        veh_ids: list of str
-            vehicles IDs associated with the requested accelerations
-        acc: numpy ndarray or list of float
-            requested accelerations from the vehicles
-        """
-        for i, vid in enumerate(veh_ids):
-            if acc[i] is not None:
-                this_vel = self.vehicles.get_speed(vid)
-                next_vel = max([this_vel + acc[i] * self.sim_step, 0])
-                self.traci_connection.vehicle.slowDown(vid, next_vel, 1)
-
-    def apply_lane_change(self, veh_ids, direction):
-        """Apply an instantaneous lane-change to a set of vehicles.
-
-        This method also prevents vehicles from moving to lanes that do not
-        exist, and set the "last_lc" variable for RL vehicles that lane changed
-        to match the current time step, in order to assist in maintaining a
-        lane change duration for these vehicles.
-
-        Parameters
-        ----------
-        veh_ids: list of str
-            vehicles IDs associated with the requested accelerations
-        direction: list of {-1, 0, 1}
-            -1: lane change to the right
-             0: no lane change
-             1: lane change to the left
-
-        Raises
-        ------
-        ValueError
-            If any of the direction values are not -1, 0, or 1.
-        """
-        # if any of the directions are not -1, 0, or 1, raise a ValueError
-        if any(d not in [-1, 0, 1] for d in direction):
-            raise ValueError(
-                "Direction values for lane changes may only be: -1, 0, or 1.")
-
-        for i, veh_id in enumerate(veh_ids):
-            # check for no lane change
-            if direction[i] == 0:
-                continue
-
-            # compute the target lane, and clip it so vehicle don't try to lane
-            # change out of range
-            this_lane = self.vehicles.get_lane(veh_id)
-            this_edge = self.vehicles.get_edge(veh_id)
-            target_lane = min(
-                max(this_lane + direction[i], 0),
-                self.scenario.num_lanes(this_edge) - 1)
-
-            # perform the requested lane action action in TraCI
-            if target_lane != this_lane:
-                self.traci_connection.vehicle.changeLane(
-                    veh_id, int(target_lane), 100000)
-
-                if veh_id in self.vehicles.get_rl_ids():
-                    self.prev_last_lc[veh_id] = \
-                        self.vehicles.get_state(veh_id, "last_lc")
-
-    def choose_routes(self, veh_ids, route_choices):
-        """Update the route choice of vehicles in the network.
-
-        Parameters
-        ----------
-        veh_ids: list
-            list of vehicle identifiers
-        route_choices: numpy array or list of floats
-            list of edges the vehicle wishes to traverse, starting with the
-            edge the vehicle is currently on. If a value of None is provided,
-            the vehicle does not update its route
-        """
-        for i, veh_id in enumerate(veh_ids):
-            if route_choices[i] is not None:
-                self.traci_connection.vehicle.setRoute(
-                    vehID=veh_id, edgeList=route_choices[i])
-
-    def get_x_by_id(self, veh_id):
-        """Provide a 1-D representation of the position of a vehicle.
-
-        Note: These values are only meaningful if the specify_edge_starts
-        method in the scenario is set appropriately; otherwise, a value of 0 is
-        returned for all vehicles.
-
-        Parameters
-        ----------
-        veh_id: str
-            vehicle identifier
-
-        Returns
-        -------
-        float
-            position of a vehicle relative to a certain reference.
-        """
-        if self.vehicles.get_edge(veh_id) == '':
-            # occurs when a vehicle crashes is teleported for some other reason
-            return 0.
-        return self.scenario.get_x(
-            self.vehicles.get_edge(veh_id), self.vehicles.get_position(veh_id))
-
-    def update_vehicle_colors(self):
-        """Modify the color of vehicles if rendering is active.
-
-        The colors of all vehicles are updated as follows:
-        - red: autonomous (rl) vehicles
-        - white: unobserved human-driven vehicles
-        - cyan: observed human-driven vehicles
-        """
-        # do not change the colors of vehicles if the sumo-gui is not active
-        # (in order to avoid slow downs)
-        if self.sim_params.render is not True:
-            return
-
-        for veh_id in self.vehicles.get_rl_ids():
-            try:
-                # color rl vehicles red
-                self.traci_connection.vehicle.setColor(
-                    vehID=veh_id, color=RED)
-            except (FatalTraCIError, TraCIException):
-                pass
-
-        for veh_id in self.vehicles.get_human_ids():
-            try:
-                if veh_id in self.vehicles.get_observed_ids():
-                    # color observed human-driven vehicles cyan
-                    color = CYAN
-                else:
-                    # color unobserved human-driven vehicles white
-                    color = WHITE
-                self.traci_connection.vehicle.setColor(
-                    vehID=veh_id, color=color)
-            except (FatalTraCIError, TraCIException):
-                pass
-
-        # clear the list of observed vehicles
-        for veh_id in self.vehicles.get_observed_ids():
-            self.vehicles.remove_observed(veh_id)
->>>>>>> bfd2bdb4
 
     def get_state(self):
         """Return the state of the simulation as perceived by the RL agent.
