import logging
import os
import signal
import subprocess
import sys
from copy import deepcopy
import time
import traceback

import traci
from traci import constants as tc
import gym

import sumolib

try:
    # Import serializable if rllab is installed
    from rllab.core.serializable import Serializable
except ImportError:
    Serializable = object

try:
    # Load user config if exists, else load default config
    import flow.core.config as config
except ImportError:
    import flow.config_default as config

from flow.controllers.car_following_models import *
from flow.core.util import ensure_dir

# Number of retries on restarting SUMO before giving up
RETRIES_ON_ERROR = 10

# Colors are [red, green, yellow, cyan, purple, white]
COLORS = [(255, 0, 0, 0), (0, 255, 0, 0), (255, 255, 0, 0),
          (0, 255, 255, 0), (255, 0, 255, 0), (255, 255, 255, 0)]


class Env(gym.Env, Serializable):
    def __init__(self, env_params, sumo_params, scenario):
        """
        Base environment class. Provides the interface for controlling a SUMO
        simulation. Using this class, you can start sumo, provide a scenario to
        specify a configuration and controllers, perform simulation steps, and
        reset the simulation to an initial configuration.

        SumoEnvironment is Serializable to allow for pickling of the policy.

        This class cannot be used as is: you must extend it to implement an
        action applicator method, and properties to define the MDP if you choose
        to use it with RLLab. This can be done by overloading the following
        functions in a child class:
         - action_space
         - observation_space
         - apply_rl_action
         - get_state
         - compute_reward

        Attributes
        ----------
        env_params: EnvParams type:
           see flow/core/params.py
        sumo_params: SumoParams type
           see flow/core/params.py
        scenario: Scenario type
            see flow/scenarios/base_scenario.py
        """
        # Invoke serializable if using rllab
        if Serializable is not object:
            Serializable.quick_init(self, locals())

        self.env_params = env_params
        self.scenario = scenario
        self.sumo_params = sumo_params
        self.vehicles = scenario.vehicles
        self.traffic_lights = scenario.traffic_lights
        # time_counter: number of steps taken since the start of a rollout
        self.time_counter = 0
        # initial_state:
        #   Key = Vehicle ID,
        #   Entry = (type_id, route_id, lane_index, lane_pos, speed, pos)
        self.initial_state = {}
        self.state = None
        self.obs_var_labels = []

        # simulation step size
        self.sim_step = sumo_params.sim_step

        self.vehicle_arrangement_shuffle = \
            env_params.vehicle_arrangement_shuffle
        self.starting_position_shuffle = env_params.starting_position_shuffle

        self.max_speed = env_params.max_speed
        self.lane_change_duration = \
            env_params.get_lane_change_duration(self.sim_step)
        self.shared_reward = env_params.shared_reward
        self.shared_policy = env_params.shared_policy

        # the available_routes variable contains a dictionary of routes vehicles
        # can traverse; to be used when routes need to be chosen dynamically
        self.available_routes = self.scenario.generator.rts

        # TraCI connection used to communicate with sumo
        self.traci_connection = None

        # dictionary of initial observations used while resetting vehicles after
        # each rollout
        self.initial_observations = dict.fromkeys(self.vehicles.get_ids())

        # store the initial vehicle ids
        self.initial_ids = deepcopy(self.vehicles.get_ids())

        # colors used to distinguish between types of vehicles in the network
        self.colors = {}

        # contains the subprocess.Popen instance used to start traci
        self.sumo_proc = None

        self.start_sumo()
        self.setup_initial_state()

    def restart_sumo(self, sumo_params, sumo_binary=None):
        """
        Restarts an already initialized environment. Used when visualizing a
        rollout.
        """
        self.traci_connection.close(False)

        if sumo_binary is not None:
            self.sumo_params.sumo_binary = sumo_binary

        self.sumo_params.port = sumolib.miscutils.getFreeSocketPort()

        # TODO(ak): replace input with emission_path, but make sure this doesn't
        # break visualizer_rllab.py
        if sumo_params.emission_path is not None:
            ensure_dir(sumo_params.emission_path)
            self.sumo_params.emission_path = sumo_params.emission_path

        self.start_sumo()
        self.setup_initial_state()

    def start_sumo(self):
        """
        Starts a sumo instance using the configuration files created by the
        generator class. Also initializes a traci connection to interface with
        sumo from Python.
        """
        # port number the sumo instance will be run on
        if self.sumo_params.port is not None:
            port = self.sumo_params.port
        else:
            port = sumolib.miscutils.getFreeSocketPort()

        # command used to start sumo
        sumo_call = [self.sumo_params.sumo_binary,
                     "-c", self.scenario.cfg,
                     "--remote-port", str(port),
<<<<<<< HEAD
                     "--step-length", str(self.sim_step),
                     "--step-method.ballistic", "false"]
=======
                     "--step-length", str(self.sim_step)]
>>>>>>> fd689fc9

        # add step logs (if requested)
        if self.sumo_params.no_step_log:
            sumo_call.append("--no-step-log")

        # add the lateral resolution of the sublanes (if requested)
        if self.sumo_params.lateral_resolution is not None:
            sumo_call.append("--lateral-resolution")
            sumo_call.append(str(self.sumo_params.lateral_resolution))

        # add the emission path to the sumo command (if requested)
        if self.sumo_params.emission_path is not None:
            ensure_dir(self.sumo_params.emission_path)
            emission_out = \
                self.sumo_params.emission_path + "{0}-emission.xml".format(
                    self.scenario.name)
            sumo_call.append("--emission-output")
            sumo_call.append(emission_out)
        else:
            emission_out = None

        if self.sumo_params.overtake_right:
            sumo_call.append("--lanechange.overtake-right")
            sumo_call.append("true")

        # specify a simulation seed (if requested)
        if self.sumo_params.seed is not None:
            sumo_call.append("--seed")
            sumo_call.append(str(self.sumo_params.seed))

        logging.info(" Starting SUMO on port " + str(port))
        logging.debug(" Cfg file: " + str(self.scenario.cfg))
        logging.debug(" Emission file: " + str(emission_out))
        logging.debug(" Step length: " + str(self.sim_step))

        error = None
        for _ in range(RETRIES_ON_ERROR):
            try:
                # Opening the I/O thread to SUMO
                self.sumo_proc = subprocess.Popen(sumo_call,
                                                  stdout=sys.stdout,
                                                  stderr=sys.stderr,
                                                  preexec_fn=os.setsid)

                # wait a small period of time for the subprocess to activate
                # before trying to connect with traci
                time.sleep(config.SUMO_SLEEP)

                self.traci_connection = traci.connect(port, numRetries=100)

                self.traci_connection.simulationStep()
                return
            except Exception as e:
                print("Error during start: {}".format(traceback.format_exc()))
                error = e
                self.teardown_sumo()
        raise error

    def setup_initial_state(self):
        """
        Returns information on the initial state of the vehicles in the network,
        to be used upon reset.
        Also adds initial state information to the self.vehicles class and
        starts a subscription with sumo to collect state information each step.

        Returns
        -------
        initial_observations: dictionary
            key = vehicles IDs
            value = state describing car at the start of the rollout
        initial_state: dictionary
            key = vehicles IDs
            value = sparse state information (only what is needed to add a
            vehicle in a sumo network with traci)
        """
        # check to make sure all vehicles have been spawned
        num_spawned_veh = self.traci_connection.simulation.getDepartedNumber()
        if num_spawned_veh < self.vehicles.num_vehicles:
            logging.error("Not enough vehicles have spawned! Bad start?")
            exit()

        # add missing traffic lights in the list of traffic light ids
        tls_ids = self.traci_connection.trafficlights.getIDList()

        for tl_id in list(set(tls_ids) - set(self.traffic_lights.get_ids())):
            self.traffic_lights.add(tl_id)

        # subscribe the requested states for traci-related speedups
        for veh_id in self.vehicles.get_ids():
            self.traci_connection.vehicle.subscribe(
                veh_id, [tc.VAR_LANE_INDEX, tc.VAR_LANEPOSITION,
                         tc.VAR_ROAD_ID, tc.VAR_SPEED, tc.VAR_EDGES])
            self.traci_connection.vehicle.subscribeLeader(veh_id, 2000)

        # subscribe some simulation parameters needed to check for entering,
        # exiting, and colliding vehicles
        self.traci_connection.simulation.subscribe(
            [tc.VAR_DEPARTED_VEHICLES_IDS, tc.VAR_ARRIVED_VEHICLES_IDS,
             tc.VAR_TELEPORT_STARTING_VEHICLES_IDS])

        # subscribe the traffic light
        for node_id in self.traffic_lights.get_ids():
            self.traci_connection.trafficlights.subscribe(
                node_id, [tc.TL_RED_YELLOW_GREEN_STATE])

        for veh_id in self.vehicles.get_ids():
            # some constant vehicle parameters to the vehicles class
            self.vehicles.set_state(
                veh_id, "length",
                self.traci_connection.vehicle.getLength(veh_id))
            self.vehicles.set_state(veh_id, "max_speed", self.max_speed)

            # import initial state data to initial_observations dict
            self.initial_observations[veh_id] = dict()
            self.initial_observations[veh_id]["type"] = \
                self.vehicles.get_state(veh_id, "type")
            self.initial_observations[veh_id]["edge"] = \
                self.traci_connection.vehicle.getRoadID(veh_id)
            self.initial_observations[veh_id]["position"] = \
                self.traci_connection.vehicle.getLanePosition(veh_id)
            self.initial_observations[veh_id]["lane"] = \
                self.traci_connection.vehicle.getLaneIndex(veh_id)
            self.initial_observations[veh_id]["speed"] = \
                self.traci_connection.vehicle.getSpeed(veh_id)

            # save the initial state. This is used in the _reset function
            route_id = self.traci_connection.vehicle.getRouteID(veh_id)
            pos = self.traci_connection.vehicle.getPosition(veh_id)

            self.initial_state[veh_id] = \
                (self.initial_observations[veh_id]["type"], route_id,
                 self.initial_observations[veh_id]["lane"],
                 self.initial_observations[veh_id]["position"],
                 self.initial_observations[veh_id]["speed"], pos)

        # collect subscription information from sumo
        vehicle_obs = self.traci_connection.vehicle.getSubscriptionResults()
        tls_obs = self.traci_connection.trafficlights.getSubscriptionResults()
        id_lists = {tc.VAR_DEPARTED_VEHICLES_IDS: [],
                    tc.VAR_TELEPORT_STARTING_VEHICLES_IDS: [],
                    tc.VAR_ARRIVED_VEHICLES_IDS: []}

        # store new observations in the vehicles and traffic lights class
        self.vehicles.update(vehicle_obs, id_lists, self)
        self.traffic_lights.update(tls_obs)

        # store the network observations in the vehicles class
        self.vehicles.update(vehicle_obs, id_lists, self)

    def _step(self, rl_actions):
        """
        Run one timestep of the environment's dynamics. An autonomous agent
        (i.e. autonomous vehicles) performs an action provided by the RL
        algorithm. Other cars step forward based on their car following model.
        When end of episode is reached, reset() should be called to reset the
        environment's initial state.

        Parameters
        ----------
        rl_actions: numpy ndarray
            an list of actions provided by the rl algorithm

        Returns
        -------
        observation: numpy ndarray
            agent's observation of the current environment
        reward: float
            amount of reward associated with the previous state/action pair
        done: boolean
            indicates whether the episode has ended
        info: dictionary
            contains other diagnostic information from the previous action
        """
        self.time_counter += 1

        # perform acceleration actions for controlled human-driven vehicles
        if len(self.vehicles.get_controlled_ids()) > 0:
            accel = []
            for veh_id in self.vehicles.get_controlled_ids():
                accel_contr = self.vehicles.get_acc_controller(veh_id)
                action = accel_contr.get_action(self)
                accel.append(action)
            self.apply_acceleration(self.vehicles.get_controlled_ids(), accel)

        # perform lane change actions for controlled human-driven vehicles
        if len(self.vehicles.get_controlled_lc_ids()) > 0:
            new_lane = []
            for veh_id in self.vehicles.get_controlled_lc_ids():
                lc_contr = self.vehicles.get_lane_changing_controller(veh_id)
                target_lane = lc_contr.get_action(self)
                new_lane.append(target_lane)
            self.apply_lane_change(self.vehicles.get_controlled_lc_ids(),
                                   target_lane=new_lane)

        # perform (optionally) routing actions for all vehicle in the network,
        # including rl and sumo-controlled vehicles
        routing_ids = []
        routing_actions = []
        for veh_id in self.vehicles.get_ids():
            if self.vehicles.get_routing_controller(veh_id) is not None:
                routing_ids.append(veh_id)
                route_contr = self.vehicles.get_routing_controller(veh_id)
                routing_actions.append(route_contr.choose_route(self))

        self.choose_routes(veh_ids=routing_ids, route_choices=routing_actions)

        self.apply_rl_actions(rl_actions)

        self.additional_command()

        self.traci_connection.simulationStep()

        # collect subscription information from sumo
        vehicle_obs = self.traci_connection.vehicle.getSubscriptionResults()
        id_lists = self.traci_connection.simulation.getSubscriptionResults()
        tls_obs = self.traci_connection.trafficlights.getSubscriptionResults()

        # store new observations in the vehicles and traffic lights class
        self.vehicles.update(vehicle_obs, id_lists, self)
        self.traffic_lights.update(tls_obs)

        # collect list of sorted vehicle ids
        self.sorted_ids, self.sorted_extra_data = self.sort_by_position()

        # collect information of the state of the network based on the
        # environment class used
        if isinstance(self.action_space, list):
            # rllab requires non-multi agent to have state shape as
            # num-states x num_vehicles
            self.state = self.get_state()
        else:
            self.state = self.get_state().T

        # collect observation new state associated with action
        next_observation = list(self.state)

        # crash encodes whether sumo experienced a crash
        crash = \
            self.traci_connection.simulation.getStartingTeleportNumber() != 0

        # compute the reward
        reward = self.compute_reward(self.state, rl_actions, fail=crash)

        # Are we in an rllab multi-agent scenario? If so, the action space is
        # a list.
        if isinstance(self.action_space, list):
            done_n = self.vehicles.num_rl_vehicles * [0]
            info_n = {'n': []}

            if self.shared_reward:
                info_n['reward_n'] = [reward] * len(self.action_space)
            else:
                info_n['reward_n'] = reward

            if crash:
                done_n = self.vehicles.num_rl_vehicles * [1]

            info_n['done_n'] = done_n
            info_n['state'] = self.state
            done = np.all(done_n)
            return self.state, sum(reward), done, info_n

        else:
            if crash:
                return next_observation, reward, True, {}
            else:
                return next_observation, reward, False, {}

    def _reset(self):
        """
        Resets the state of the environment, and re-initializes the vehicles in
        their starting positions. In "vehicle_arrangement_shuffle" is set to
        True in env_params, the vehicles swap initial positions with one
        another. Also, if a "starting_position_shuffle" is set to True, the
        initial position of vehicles is offset by some value.

        Returns
        -------
        observation: numpy ndarray
            the initial observation of the space. The initial reward is assumed
            to be zero.
        """
        # reset the time counter
        self.time_counter = 0

        # TODO(ak): handling number of vehicles during reset

        # create the list of colors used to visually distinguish between
        # different types of vehicles
        key_index = 1
        color_choice = np.random.choice(len(COLORS))
        for i in range(self.vehicles.num_types):
            self.colors[self.vehicles.types[i][0]] = \
                COLORS[(color_choice + key_index) % len(COLORS)]
            key_index += 1

        # perform shuffling (if requested)
        if self.starting_position_shuffle or self.vehicle_arrangement_shuffle:
            if self.starting_position_shuffle:
                x0 = np.random.uniform(0, self.scenario.length)
            else:
                x0 = self.scenario.initial_config.x0

            veh_ids = deepcopy(self.initial_ids)
            if self.vehicle_arrangement_shuffle:
                random.shuffle(veh_ids)

            initial_positions, initial_lanes = \
                self.scenario.generate_starting_positions(
                    num_vehicles=len(self.initial_ids), x0=x0)

            initial_state = dict()
            for i, veh_id in enumerate(veh_ids):
                route_id = "route" + initial_positions[i][0]

                # replace initial routes, lanes, and positions to reflect
                # new values
                list_initial_state = list(self.initial_state[veh_id])
                list_initial_state[1] = route_id
                list_initial_state[2] = initial_lanes[i]
                list_initial_state[3] = initial_positions[i][1]
                initial_state[veh_id] = tuple(list_initial_state)

                # replace initial positions in initial observations
                self.initial_observations[veh_id]["edge"] = \
                    initial_positions[i][0]
                self.initial_observations[veh_id]["position"] = \
                    initial_positions[i][1]

            self.initial_state = deepcopy(initial_state)

        # clear all vehicles from the network and the vehicles class
        for veh_id in self.traci_connection.vehicle.getIDList() + \
                self.traci_connection.simulation.getStartingTeleportIDList():
            try:
                self.traci_connection.vehicle.remove(veh_id)
                self.traci_connection.vehicle.unsubscribe(veh_id)  # TODO(ak): add to master
                self.vehicles.remove(veh_id)
                self.traci_connection.vehicle.unsubscribe(veh_id)
            except Exception:
                #print("Error during start: {}".format(traceback.format_exc()))
                pass

        # reintroduce the initial vehicles to the network
        for veh_id in self.initial_ids:
            type_id, route_id, lane_index, lane_pos, speed, pos = \
                self.initial_state[veh_id]

            self.traci_connection.vehicle.addFull(
                veh_id, route_id, typeID=str(type_id),
                departLane=str(lane_index),
                departPos=str(lane_pos), departSpeed=str(speed))


        self.traci_connection.simulationStep()

        # collect subscription information from sumo
        vehicle_obs = self.traci_connection.vehicle.getSubscriptionResults()
        id_lists = self.traci_connection.simulation.getSubscriptionResults()
        tls_obs = self.traci_connection.trafficlights.getSubscriptionResults()

        # store new observations in the vehicles and traffic lights class
        self.vehicles.update(vehicle_obs, id_lists, self)
        self.traffic_lights.update(tls_obs)

        self.prev_last_lc = dict()
        for veh_id in self.vehicles.get_ids():
            # re-initialize the vehicles class with the states of the vehicles
            # at the start of a rollout
            self.vehicles.set_absolute_position(veh_id,
                                                self.get_x_by_id(veh_id))

            # re-initialize memory on last lc
            self.prev_last_lc[veh_id] = -1 * self.lane_change_duration

        # collect list of sorted vehicle ids
        self.sorted_ids, self.sorted_extra_data = self.sort_by_position()

        if isinstance(self.action_space, list):
            self.state = self.get_state()
        else:
            self.state = self.get_state().T

        observation = list(self.state)
        return observation

    def additional_command(self):
        """
        Additional commands that may be performed before a simulation step.
        """
        pass

    def apply_rl_actions(self, rl_actions):
        """
        Specifies the actions to be performed by rl_vehicles

        Parameters
        ----------
        rl_actions: numpy ndarray
            list of actions provided by the RL algorithm
        """
        pass

    def apply_acceleration(self, veh_ids, acc):
        """
        Applies the acceleration requested by a vehicle in sumo. Note that, if
        the sumo-specified speed mode of the vehicle is not "aggressive", the
        acceleration may be clipped by some safety velocity or maximum possible
        acceleration.

        Parameters
        ----------
        veh_ids: list of strings
            vehicles IDs associated with the requested accelerations
        acc: numpy array or list of float
            requested accelerations from the vehicles
        """
        for i, vid in enumerate(veh_ids):
            this_vel = self.vehicles.get_speed(vid)
            next_vel = max([this_vel + acc[i]*self.sim_step, 0])
            self.traci_connection.vehicle.slowDown(vid, next_vel, 1)

    def apply_lane_change(self, veh_ids, direction=None, target_lane=None):
        """
        Applies an instantaneous lane-change to a set of vehicles, while
        preventing vehicles from moving to lanes that do not exist.

        Parameters
        ----------
        veh_ids: list of strings
            vehicles IDs associated with the requested accelerations
        direction: list of int (-1, 0, or 1), optional
            -1: lane change to the right
             0: no lane change
             1: lane change to the left
        target_lane: list of int, optional
            lane indices the vehicles should lane-change to in the next step

        Raises
        ------
        ValueError
            If either both or none of "direction" and "target_lane" are provided
            as inputs. Only one should be provided at a time.
        ValueError
            If any of the direction values are not -1, 0, or 1.
        """
        if direction is not None and target_lane is not None:
            raise ValueError("Cannot provide both a direction and target_lane.")
        elif direction is None and target_lane is None:
            raise ValueError("A direction or target_lane must be specified.")

        current_lane = np.array(self.vehicles.get_lane(veh_ids))

        # if the direction is given, compute the target lane for vehicles
        if target_lane is None:
            # if any of the directions are not -1, 0, or 1, raise a ValueError
            if np.any(np.sign(direction) != np.array(direction)):
                raise ValueError("Direction values for lane changes may only "
                                 "be: -1, 0, or 1.")

            target_lane = current_lane + np.array(direction)

        for i, veh_id in enumerate(veh_ids):

            this_edge = self.vehicles.get_edge(veh_id)

            # check for multiple lanes
            if self.scenario.num_lanes(this_edge) == 1:
                continue

            target_lane[i] = min(
                max(target_lane[i], 0), self.scenario.num_lanes(this_edge) - 1)

            if target_lane[i] != current_lane[i]:
                self.traci_connection.vehicle.changeLane(
                    veh_id, int(target_lane[i]), 100000)

                if veh_id in self.vehicles.get_rl_ids():
                    self.prev_last_lc[veh_id] = \
                        self.vehicles.get_state(veh_id, "last_lc")

    def choose_routes(self, veh_ids, route_choices):
        """
        Updates the route choice of vehicles in the network.

        Parameters
        ----------
        veh_ids: list
            list of vehicle identifiers
        route_choices: numpy array or list of floats
            list of edges the vehicle wishes to traverse, starting with the edge
            the vehicle is currently on. If a value of None is provided, the
            vehicle does not update its route
        """
        for i, veh_id in enumerate(veh_ids):
            if route_choices[i] is not None:
                self.traci_connection.vehicle.setRoute(
                    vehID=veh_id, edgeList=route_choices[i])

    def get_x_by_id(self, veh_id):
        """
        Provides a 1-dimensional representation of the position of a vehicle
        in the network.

        Parameters
        ----------
        veh_id: string
            vehicle identifier

        Yields
        ------
        float
            position of a vehicle relative to a certain reference.
        """
        if self.vehicles.get_edge(veh_id) == '':
            # occurs when a vehicle crashes is teleported for some other reason
            return 0.
        return self.scenario.get_x(self.vehicles.get_edge(veh_id),
                                   self.vehicles.get_position(veh_id))

    def sort_by_position(self):
        """Sorts the vehicle ids of vehicles in the network by position. The
        base environment does this by sorting vehicles by their absolute
        position.

        Returns
        -------
        sorted_ids: list <str>
            a list of all vehicle IDs sorted by position
        sorted_extra_data: list or tuple
            an extra component (list, tuple, etc...) containing extra sorted
            data, such as positions. If no extra component is needed, a value
            of None should be returned
        """
        if self.env_params.sort_vehicles:
            sorted_ids = sorted(self.vehicles.get_ids(),
                                key=self.vehicles.get_absolute_position)
            return sorted_ids, None
        else:
            return self.vehicles.get_ids(), None

    def get_state(self):
        """
        Returns the state of the simulation as perceived by the learning agent.
        MUST BE implemented in new environments.

        Returns
        -------
        state: numpy ndarray
            information on the state of the vehicles, which is provided to the
            agent
        """
        raise NotImplementedError

    @property
    def action_space(self):
        """
        Identifies the dimensions and bounds of the action space (needed for
        gym environments).
        MUST BE implemented in new environments.

        Yields
        -------
        gym Box or Tuple type
            a bounded box depicting the shape and bounds of the action space
        """
        raise NotImplementedError

    @property
    def observation_space(self):
        """
        Identifies the dimensions and bounds of the observation space (needed
        for gym environments).
        MUST BE implemented in new environments.

        Yields
        -------
        gym Box or Tuple type
            a bounded box depicting the shape and bounds of the observation
            space
        """
        raise NotImplementedError

    def compute_reward(self, state, rl_actions, **kwargs):
        """
        Reward function for RL.
        MUST BE implemented in new environments.
        Defaults to 0 for non-implemented environments.

        Parameters
        ----------
        state: numpy ndarray
            state of all the vehicles in the simulation
        rl_actions: numpy ndarray
            actions performed by rl vehicles
        kwargs: dictionary
            other parameters of interest. Contains a "fail" element, which
            is True if a vehicle crashed, and False otherwise

        Returns
        -------
        reward: float or list <float>
        """
        return 0

    def terminate(self):
        """
        Closes the TraCI I/O connection. Should be done at end of every
        experiment. Must be in Environment because the environment opens the
        TraCI connection.
        """
        self._close()

    def _close(self):
        self.traci_connection.close()

    def teardown_sumo(self):
        try:
            os.killpg(self.sumo_proc.pid, signal.SIGTERM)
        except Exception:
            print("Error during teardown: {}".format(traceback.format_exc()))

    def _seed(self, seed=None):
        return []<|MERGE_RESOLUTION|>--- conflicted
+++ resolved
@@ -156,12 +156,7 @@
         sumo_call = [self.sumo_params.sumo_binary,
                      "-c", self.scenario.cfg,
                      "--remote-port", str(port),
-<<<<<<< HEAD
-                     "--step-length", str(self.sim_step),
-                     "--step-method.ballistic", "false"]
-=======
                      "--step-length", str(self.sim_step)]
->>>>>>> fd689fc9
 
         # add step logs (if requested)
         if self.sumo_params.no_step_log:
