--- conflicted
+++ resolved
@@ -72,12 +72,9 @@
         self.scenario = scenario
         self.sumo_params = sumo_params
         time_stamp = ''.join(str(time.time()).split('.'))
-<<<<<<< HEAD
         if os.environ.get("TEST_FLAG", 0):
-            time.sleep(8.0 * int(time_stamp[-6:]) / 1e6)
-=======
-        time.sleep(1.0 * int(time_stamp[-6:]) / 1e6)  # 1.0 works with stress_test_start 10k times
->>>>>>> 14f28162
+            # 1.0 works with stress_test_start 10k times
+            time.sleep(1.0 * int(time_stamp[-6:]) / 1e6)
         self.sumo_params.port = sumolib.miscutils.getFreeSocketPort()
         self.vehicles = scenario.vehicles
         self.traffic_lights = scenario.traffic_lights
