from copy import deepcopy
import numpy as np
import random
import traceback
from gym.spaces import Box

from traci.exceptions import FatalTraCIError
from traci.exceptions import TraCIException

from ray.rllib.env import MultiAgentEnv

from flow.envs.base_env import Env


class MultiEnv(MultiAgentEnv, Env):
    """Multi-agent version of base env. See parent class for info"""

    def step(self, rl_actions):
        """Advance the environment by one step.

        Assigns actions to autonomous and human-driven agents (i.e. vehicles,
        traffic lights, etc...). Actions that are not assigned are left to the
        control of the simulator. The actions are then used to advance the
        simulator by the number of time steps requested per environment step.

        Results from the simulations are processed through various classes,
        such as the Vehicle and TrafficLight kernels, to produce standardized
        methods for identifying specific network state features. Finally,
        results from the simulator are used to generate appropriate
        observations.

        Parameters
        ----------
        rl_actions: numpy ndarray
            an list of actions provided by the rl algorithm

        Returns
        -------
        observation: dict of numpy ndarrays
            agent's observation of the current environment
        reward: dict of floats
            amount of reward associated with the previous state/action pair
        done: dict of bools
            indicates whether the episode has ended
        info: dict
            contains other diagnostic information from the previous action
        """
        for _ in range(self.env_params.sims_per_step):
            self.time_counter += 1
            self.step_counter += 1

            # perform acceleration actions for controlled human-driven vehicles
            if len(self.k.vehicle.get_controlled_ids()) > 0:
                accel = []
                for veh_id in self.k.vehicle.get_controlled_ids():
                    accel_contr = self.k.vehicle.get_acc_controller(veh_id)
                    action = accel_contr.get_action(self)
                    accel.append(action)
                self.k.vehicle.apply_acceleration(
                    self.k.vehicle.get_controlled_ids(), accel)

            # perform lane change actions for controlled human-driven vehicles
            if len(self.k.vehicle.get_controlled_lc_ids()) > 0:
                direction = []
                for veh_id in self.k.vehicle.get_controlled_lc_ids():
                    target_lane = self.k.vehicle.get_lane_changing_controller(
                        veh_id).get_action(self)
                    direction.append(target_lane)
                self.k.vehicle.apply_lane_change(
                    self.k.vehicle.get_controlled_lc_ids(),
                    direction=direction)

            # perform (optionally) routing actions for all vehicle in the
            # network, including rl and sumo-controlled vehicles
            routing_ids = []
            routing_actions = []
            for veh_id in self.k.vehicle.get_ids():
                if self.k.vehicle.get_routing_controller(veh_id) is not None:
                    routing_ids.append(veh_id)
                    route_contr = self.k.vehicle.get_routing_controller(veh_id)
                    routing_actions.append(route_contr.choose_route(self))
            self.k.vehicle.choose_routes(routing_ids, routing_actions)

            self.apply_rl_actions(rl_actions)

            self.additional_command()

            # advance the simulation in the simulator by one step
            self.k.simulation.simulation_step()

            # store new observations in the vehicles and traffic lights class
            self.k.update(reset=False)

            # update the colors of vehicles
            if self.sumo_params.render:
                self.k.vehicle.update_vehicle_colors()

            # collect list of sorted vehicle ids
            self.sorted_ids, self.sorted_extra_data = self.sort_by_position()

            # crash encodes whether the simulator experienced a collision
            crash = self.k.simulation.check_collision()

            # stop collecting new simulation steps if there is a collision
            if crash:
                break

        states = self.get_state()
        self.state = {}
        next_observation = {}
        done = {}
        infos = {}
        temp_state = states
        for key, state in temp_state.items():
            # collect information of the state of the network based on the
            # environment class used
            self.state[key] = np.asarray(state).T

            # collect observation new state associated with action
            next_observation[key] = np.copy(self.state[key])

            # test if a crash has occurred
            done[key] = crash
            # test if the agent has exited the system
            if key in self.k.vehicle.get_arrived_ids():
                done[key] = True
            # check if an agent is done
            if crash:
                done['__all__'] = True
            else:
                done['__all__'] = False
            infos[key] = {}

        clipped_actions = self.clip_actions(rl_actions)
        reward = self.compute_reward(clipped_actions, fail=crash)

        return next_observation, reward, done, infos

    def reset(self):
        """Reset the environment.

        This method is performed in between rollouts. It resets the state of
        the environment, and re-initializes the vehicles in their starting
        positions.

        If "shuffle" is set to True in InitialConfig, the initial positions of
        vehicles is recalculated and the vehicles are shuffled.

        Returns
        -------
        observation: dict of numpy ndarrays
            the initial observation of the space. The initial reward is assumed
            to be zero.
        """
        # reset the time counter
        self.time_counter = 0

        # warn about not using restart_instance when using inflows
        if len(self.net_params.inflows.get()) > 0 and \
                not self.sumo_params.restart_instance:
            print(
                "**********************************************************\n"
                "**********************************************************\n"
                "**********************************************************\n"
                "WARNING: Inflows will cause computational performance to\n"
                "significantly decrease after large number of rollouts. In \n"
                "order to avoid this, set SumoParams(restart_instance=True).\n"
                "**********************************************************\n"
                "**********************************************************\n"
                "**********************************************************"
            )

        if self.sumo_params.restart_instance or self.step_counter > 2e6:
            self.step_counter = 0
            # issue a random seed to induce randomness into the next rollout
            self.sumo_params.seed = random.randint(0, 1e5)
            # restart the sumo instance
            self.restart_sumo(self.sumo_params)

        # perform shuffling (if requested)
<<<<<<< HEAD
        if self.starting_position_shuffle or self.vehicle_arrangement_shuffle:
            if self.starting_position_shuffle:
                x0 = np.random.uniform(0, self.k.scenario.length())
            else:
                x0 = self.initial_config.x0

            veh_ids = deepcopy(self.initial_ids)
            if self.vehicle_arrangement_shuffle:
                random.shuffle(veh_ids)

            initial_positions, initial_lanes, initial_speeds = \
                self.k.scenario.generate_starting_positions(
                    initial_config=self.initial_config,
                    num_vehicles=len(self.initial_ids), x0=x0)

            initial_state = dict()
            for i, veh_id in enumerate(veh_ids):
                route_id = "route" + initial_positions[i][0]

                # replace initial routes, lanes, positions, and speeds to
                # reflect new values
                list_initial_state = list(self.initial_state[veh_id])
                list_initial_state[1] = route_id
                list_initial_state[2] = initial_lanes[i]
                list_initial_state[3] = initial_positions[i][1]
                list_initial_state[4] = initial_speeds[i]
                initial_state[veh_id] = tuple(list_initial_state)

            self.initial_state = deepcopy(initial_state)
=======
        if self.scenario.initial_config.shuffle:
            self.setup_initial_state()
>>>>>>> f02f4b94

        # clear all vehicles from the network and the vehicles class
        for veh_id in self.k.kernel_api.vehicle.getIDList():  # FIXME: hack
            try:
                self.k.vehicle.remove(veh_id)
            except (FatalTraCIError, TraCIException):
                print("Error during start: {}".format(traceback.format_exc()))

        # clear all vehicles from the network and the vehicles class
        # FIXME (ev, ak) this is weird and shouldn't be necessary
        for veh_id in list(self.k.vehicle.get_ids()):
            try:
                self.k.vehicle.remove(veh_id)
            except (FatalTraCIError, TraCIException):
                pass

        # reintroduce the initial vehicles to the network
        for veh_id in self.initial_ids:
            type_id, route_id, lane_index, pos, speed = \
                self.initial_state[veh_id]

            try:
                self.k.vehicle.add(
                    veh_id=veh_id,
                    type_id=type_id,
                    route_id=route_id,
                    lane=lane_index,
                    pos=pos,
                    speed=speed)
            except (FatalTraCIError, TraCIException):
                # if a vehicle was not removed in the first attempt, remove it
                # now and then reintroduce it
                self.k.vehicle.remove(veh_id)
                self.k.vehicle.add(
                    veh_id=veh_id,
                    type_id=type_id,
                    route_id=route_id,
                    lane=lane_index,
                    pos=pos,
                    speed=speed)

        # advance the simulation in the simulator by one step
        self.k.simulation.simulation_step()

        # update the information in each kernel to match the current state
        self.k.update(reset=True)

        # update the colors of vehicles
        if self.sumo_params.render:
            self.k.vehicle.update_vehicle_colors()

        # collect list of sorted vehicle ids
        self.sorted_ids, self.sorted_extra_data = self.sort_by_position()

        states = self.get_state()
        self.state = {}
        observation = {}
        for key, state in states.items():
            # collect information of the state of the network based on the
            # environment class used
            self.state[key] = np.asarray(state).T

            # collect observation new state associated with action
            observation[key] = np.copy(self.state[key]).tolist()

        # perform (optional) warm-up steps before training
        for _ in range(self.env_params.warmup_steps):
            observation, _, _, _ = self.step(rl_actions=None)

        return observation

    def clip_actions(self, rl_actions=None):
        """Clip the actions passed from the RL agent

        If no actions are provided at any given step, the rl agents default to
        performing actions specified by sumo.

        Parameters
        ----------
        rl_actions: list or numpy ndarray
            list of actions provided by the RL algorithm

        Returns
        -------
        rl_clipped: np.ndarray (float)
            The rl_actions clipped according to the box
        """
        # ignore if no actions are issued
        if rl_actions is None:
            return None

        # clip according to the action space requirements
        if isinstance(self.action_space, Box):
            for key, action in rl_actions.items():
                rl_actions[key] = np.clip(
                    action,
                    a_min=self.action_space.low,
                    a_max=self.action_space.high)
        return rl_actions

    def apply_rl_actions(self, rl_actions=None):
        """Specify the actions to be performed by the rl agent(s).

        If no actions are provided at any given step, the rl agents default to
        performing actions specified by sumo.

        Parameters
        ----------
        rl_actions: dict of list or numpy ndarray
            dict of list of actions provided by the RL algorithm
        """
        # ignore if no actions are issued
        if rl_actions is None:
            return

        # clip according to the action space requirements
        clipped_actions = self.clip_actions(rl_actions)
        self._apply_rl_actions(clipped_actions)<|MERGE_RESOLUTION|>--- conflicted
+++ resolved
@@ -178,40 +178,8 @@
             self.restart_sumo(self.sumo_params)
 
         # perform shuffling (if requested)
-<<<<<<< HEAD
-        if self.starting_position_shuffle or self.vehicle_arrangement_shuffle:
-            if self.starting_position_shuffle:
-                x0 = np.random.uniform(0, self.k.scenario.length())
-            else:
-                x0 = self.initial_config.x0
-
-            veh_ids = deepcopy(self.initial_ids)
-            if self.vehicle_arrangement_shuffle:
-                random.shuffle(veh_ids)
-
-            initial_positions, initial_lanes, initial_speeds = \
-                self.k.scenario.generate_starting_positions(
-                    initial_config=self.initial_config,
-                    num_vehicles=len(self.initial_ids), x0=x0)
-
-            initial_state = dict()
-            for i, veh_id in enumerate(veh_ids):
-                route_id = "route" + initial_positions[i][0]
-
-                # replace initial routes, lanes, positions, and speeds to
-                # reflect new values
-                list_initial_state = list(self.initial_state[veh_id])
-                list_initial_state[1] = route_id
-                list_initial_state[2] = initial_lanes[i]
-                list_initial_state[3] = initial_positions[i][1]
-                list_initial_state[4] = initial_speeds[i]
-                initial_state[veh_id] = tuple(list_initial_state)
-
-            self.initial_state = deepcopy(initial_state)
-=======
         if self.scenario.initial_config.shuffle:
             self.setup_initial_state()
->>>>>>> f02f4b94
 
         # clear all vehicles from the network and the vehicles class
         for veh_id in self.k.kernel_api.vehicle.getIDList():  # FIXME: hack
