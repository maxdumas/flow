--- conflicted
+++ resolved
@@ -154,75 +154,9 @@
             tup = (speed, abs_pos)
             obs_arr.append(tup)
 
-<<<<<<< HEAD
-        return obs_arr
-=======
         # specify observed vehicles
         if self.vehicles.num_rl_vehicles > 0:
             for veh_id in self.vehicles.get_human_ids():
                 self.vehicles.set_observed(veh_id)
 
-        return obs_arr
-
-
-class AccelPOEnv(AccelEnv):
-    """POMDP version of AccelEnv
-
-    States
-    ------
-    The observation consists of only local information is provided to the agent
-    about the network; i.e. headway, velocity, and velocity difference.
-
-    Actions
-    -------
-    Actions are a list of acceleration for each rl vehicles, bounded by the
-    maximum accelerations and decelerations specified in EnvParams.
-
-    Rewards
-    -------
-    The reward function is the two-norm of the distance of the speed of the
-    vehicles in the network from a desired speed.
-
-    Termination
-    -----------
-    A rollout is terminated if the time horizon is reached or if two vehicles
-    collide into one another.
-
-    Note
-    ----
-    This environment assumes only one autonomous vehicle is in the network.
-    """
-
-    @property
-    def observation_space(self):
-        return Box(low=-np.inf, high=np.inf, shape=(3,), dtype=np.float32)
-
-    def get_state(self, **kwargs):
-        """
-        See parent class
-
-        The state is an array consisting of the speed of the rl vehicle, the
-        relative speed of the vehicle ahead of it, and the headway between the
-        rl vehicle and the vehicle ahead of it.
-        """
-        rl_id = self.vehicles.get_rl_ids()[0]
-        lead_id = self.vehicles[rl_id]["leader"]
-        max_speed = self.max_speed
-
-        # if a vehicle crashes into the car ahead of it, it no longer processes
-        # a lead vehicle
-        if lead_id is None:
-            lead_id = rl_id
-            self.vehicles[rl_id]["headway"] = 0
-
-        observation = np.array([
-            [self.vehicles[rl_id]["speed"] / max_speed],
-            [(self.vehicles[lead_id]["speed"] - self.vehicles[rl_id]["speed"])
-             / max_speed],
-            [self.vehicles[rl_id]["headway"] / self.scenario.length]])
-
-        # specify observed vehicles
-        self.vehicles.set_observed(lead_id)
-
-        return observation
->>>>>>> aa527e3d
+        return obs_arr