"""This script contains of series of reward functions."""

import numpy as np


def desired_velocity(env, fail=False, edge_list=None):
    """Encourage proximity to a desired velocity.

    This function measures the deviation of a system of vehicles from a
    user-specified desired velocity peaking when all vehicles in the ring
    are set to this desired velocity. Moreover, in order to ensure that the
    reward function naturally punishing the early termination of rollouts due
    to collisions or other failures, the function is formulated as a mapping
    :math:`r: \\mathcal{S} \\times \\mathcal{A}
    \\rightarrow \\mathbb{R}_{\\geq 0}`.
    This is done by subtracting the deviation of the system from the
    desired velocity from the peak allowable deviation from the desired
    velocity. Additionally, since the velocity of vehicles are
    unbounded above, the reward is bounded below by zero,
    to ensure nonnegativity.

    Parameters
    ----------
    env : flow.envs.Env
        the environment variable, which contains information on the current
        state of the system.
    fail : bool, optional
        specifies if any crash or other failure occurred in the system
    edge_list : list  of str, optional
        list of edges the reward is computed over. If no edge_list is defined,
        the reward is computed over all edges

    Returns
    -------
    float
        reward value
    """
    if edge_list is None:
        veh_ids = env.k.vehicle.get_ids()
    else:
        veh_ids = env.k.vehicle.get_ids_by_edge(edge_list)

    vel = np.array(env.k.vehicle.get_speed(veh_ids))
    num_vehicles = len(veh_ids)

    if any(vel < -100) or fail or num_vehicles == 0:
        return 0.

    target_vel = env.env_params.additional_params['target_velocity']
    max_cost = np.array([target_vel] * num_vehicles)
    max_cost = np.linalg.norm(max_cost)

    cost = vel - target_vel
    cost = np.linalg.norm(cost)

    try:
        return max(max_cost - cost, 0) / max_cost
    except ZeroDivisionError:
        return 0


def average_velocity(env, fail=False):
    vel = np.array(env.k.vehicle.get_speed(env.k.vehicle.get_ids()))

    if any(vel < -100) or fail:
        return 0.
    if len(vel) == 0:
        return 0.

    return np.mean(vel)


def total_velocity(env, fail=False):
    vel = np.array(env.k.vehicle.get_speed(env.k.vehicle.get_ids()))

    if any(vel < -100) or fail:
        return 0.
    if len(vel) != 0:
        return sum(vel)


def reward_density(env):
    return env.k.vehicle.get_num_arrived() / env.sim_step


def rl_forward_progress(env, gain=0.1):
    """A reward function used to reward the RL vehicles travelling forward.

    Parameters
    ----------
    env: flow.envs.Env
        the environment variable, which contains information on the current
        state of the system.
    gain: float
        specifies how much to reward the RL vehicles

    Returns
    -------
    float
        reward value
    """
    rl_velocity = env.k.vehicle.get_speed(env.k.vehicle.get_rl_ids())
    rl_norm_vel = np.linalg.norm(rl_velocity, 1)
    return rl_norm_vel * gain


def boolean_action_penalty(discrete_actions, gain=1.0):
    """Penalize boolean actions that indicate a switch"""
    return gain * np.sum(discrete_actions)


def min_delay(env):
    """A reward function used to encourage minimization of total delay.

    This function measures the deviation of a system of vehicles from all the
    vehicles smoothly travelling at a fixed speed to their destinations.

    Parameters
    ----------
    env: flow.envs.Env
        the environment variable, which contains information on the current
        state of the system.

    Returns
    -------
    float
        reward value
    """
    vel = np.array(env.k.vehicle.get_speed(env.k.vehicle.get_ids()))

    vel = vel[vel >= -1e-6]
    v_top = max(
        env.k.scenario.speed_limit(edge)
        for edge in env.k.scenario.get_edge_list())
    time_step = env.sim_step

    max_cost = time_step * sum(vel.shape)
    try:
        cost = time_step * sum((v_top - vel) / v_top)
        return max((max_cost - cost) / max_cost, 0)
    except ZeroDivisionError:
        return 0


def min_delay_unscaled(env):
    """The average delay for all vehicles in the system

    Parameters
    ----------
    env: flow.envs.Env
        the environment variable, which contains information on the current
        state of the system.

    Returns
    -------
    float
        reward value
    """

    vel = np.array(env.k.vehicle.get_speed(env.k.vehicle.get_ids()))

    vel = vel[vel >= -1e-6]
    v_top = max(
        env.k.scenario.speed_limit(edge)
        for edge in env.k.scenario.get_edge_list())
    time_step = env.sim_step

    try:
        cost = time_step * sum((v_top - vel) / v_top)
        return cost / len(env.k.vehicle.get_ids())
    except ZeroDivisionError:
        return 0


def penalize_standstill(env, gain=1):
    """A reward function that penalizes vehicle standstill

    Is it better for this to be:
        a) penalize standstill in general?
        b) multiplicative based on time that vel=0?

    Parameters
    ----------
    env: flow.envs.Env
        the environment variable, which contains information on the current
        state of the system.
    gain : float
        multiplicative factor on the action penalty

    Returns
    -------
    float
        reward value
    """
    veh_ids = env.k.vehicle.get_ids()
    vel = np.array(env.k.vehicle.get_speed(veh_ids))
    num_standstill = len(vel[vel == 0])
    penalty = gain * num_standstill
    return -penalty


def penalize_near_standstill(env, thresh=0.3, gain=1):
    veh_ids = env.k.vehicle.get_ids()
    vel = np.array(env.k.vehicle.get_speed(veh_ids))
    penalize = len(vel[vel < thresh])
    penalty = gain * penalize
    return -penalty


def penalize_headway_variance(vehicles,
                              vids,
                              normalization=1,
                              penalty_gain=1,
                              penalty_exponent=1):
    """A reward function used to train rl vehicles to encourage large headways

    Parameters
    ----------
    vehicles: flow.core.kernel.vehicle.KernelVehicle
        contains the state of all vehicles in the network (generally
        self.vehicles)
    vids: list of str
        list of ids for vehicles
    normalization: float, optional
        constant for scaling (down) the headways
    penalty_gain: float, optional
        sets the penalty for each vehicle between 0 and this value
    penalty_exponent: float, optional
        used to allow exponential punishing of smaller headways
    """
    headways = penalty_gain * np.power(
        np.array(
            [vehicles.get_headway(veh_id) / normalization
             for veh_id in vids]), penalty_exponent)
    return -np.var(headways)


def punish_small_rl_headways(env,
                             headway_threshold=5,
                             penalty_gain=1,
                             penalty_exponent=1):
    """A reward function used to train rl vehicles to avoid small headways.

    A penalty is issued whenever rl vehicles are below a pre-defined desired
    headway.

    Parameters
    ----------
    env: flow.envs.Env
        the environment variable, which contains information on the current
        state of the system.
    headway_threshold: float
        the maximum headway allowed for rl vehicles before being penalized
    penalty_gain: float, optional
        sets the penalty for each rl vehicle between 0 and this value
    penalty_exponent: float, optional
        used to allow exponential punishing of smaller headways
    """
    headway_penalty = 0
    for veh_id in env.k.vehicle.get_rl_ids():
        if env.k.vehicle.get_headway(veh_id) < headway_threshold:
            headway_penalty += \
                (((headway_threshold - env.k.vehicle.get_headway(veh_id)) /
                  headway_threshold) ** penalty_exponent) * penalty_gain

    return -np.abs(headway_penalty)


def punish_rl_lane_changes(env, penalty=1):
    """Penalize an RL vehicle performing lane changes.

    This reward function is meant to minimize the number of lane changes and RL
    vehicle performs.

    Parameters
    ----------
    env: flow.envs.Env
        the environment variable, which contains information on the current
        state of the system.
    penalty : float, optional
        penalty imposed on the reward function for any rl lane change action
    """
    total_lane_change_penalty = 0
    for veh_id in env.k.vehicle.get_rl_ids():
        if env.k.vehicle.get_last_lc(veh_id) == env.timer:
            total_lane_change_penalty -= penalty

    return total_lane_change_penalty


def punish_queues_in_lane(env, edge, lane, penalty_gain=1, penalty_exponent=1):
    """Punish queues in certain lanes of edge '3'.

    TODO: specify what scenario this is used by

    Parameters
    ----------
    env : flow.envs.Env
        contains the state of the environment at a time-step
    edge: str
        The edge on which to penalize queues
    lane : int
        The lane in which to penalize queues
    penalty_gain : int, optional
        Multiplier on number of cars in the lane
    penalty_exponent : int, optional
        Exponent on number of cars in the lane

    Returns
    -------
    float
        total reward (in this case a negative cost) corresponding to the queues
        in the lane in question
    """
    # IDs of all vehicles in passed-in lane
    lane_ids = [
        veh_id for veh_id in env.k.vehicle.get_ids_by_edge(edge)
        if env.k.vehicle.get_lane(veh_id) == lane
    ]

    return -1 * (len(lane_ids) ** penalty_exponent) * penalty_gain


def reward_rl_opening_headways(env, reward_gain=0.1, reward_exponent=1):
    """Reward RL vehicles opening large headways.

    Parameters
    ----------
    env : flow.envs.Env
        contains the state of the environment at a time-step
    reward_gain : int, optional
        Multiplicative gain on reward
    reward_exponent : int, optional
        Exponent gain on reward

    Returns
    -------
    float
        Reward value
    """
    total_reward = 0
    for rl_id in env.k.vehicle.get_rl_ids():
        follower_id = env.k.vehicle.get_follower(rl_id)
        if not follower_id:
            continue
        follower_headway = env.k.vehicle.get_headway(follower_id)
        if follower_headway < 0:
            continue
        total_reward += follower_headway ** reward_exponent
<<<<<<< HEAD

    return total_reward * reward_gain
=======
    # print(total_reward)
    if total_reward < 0:
        print('negative total reward of:', total_reward)
    return total_reward * reward_gain

def penalize_standstill(env, gain=1):
    """
    A reward function that penalizes vehicle standstill

    Is it better for this to be:
        a) penalize standstill in general?
        b) multiplicative based on time that vel=0?

    Parameters
    ----------
    actions: {list of booleans} - indicates whether a switch is desired
    gain: {float} - multiplicative factor on the action penalty
    """
    veh_ids = env.vehicles.get_ids()
    vel = np.array(env.vehicles.get_speed(veh_ids))
    num_standstill = len(vel[np.isclose(vel, 0.0)])
    penalty = gain * num_standstill
    return -penalty/len(env.vehicles.get_ids())
>>>>>>> 0b631352
<|MERGE_RESOLUTION|>--- conflicted
+++ resolved
@@ -347,13 +347,7 @@
         if follower_headway < 0:
             continue
         total_reward += follower_headway ** reward_exponent
-<<<<<<< HEAD
-
-    return total_reward * reward_gain
-=======
-    # print(total_reward)
-    if total_reward < 0:
-        print('negative total reward of:', total_reward)
+
     return total_reward * reward_gain
 
 def penalize_standstill(env, gain=1):
@@ -373,5 +367,4 @@
     vel = np.array(env.vehicles.get_speed(veh_ids))
     num_standstill = len(vel[np.isclose(vel, 0.0)])
     penalty = gain * num_standstill
-    return -penalty/len(env.vehicles.get_ids())
->>>>>>> 0b631352
+    return -penalty/len(env.vehicles.get_ids())