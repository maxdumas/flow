--- conflicted
+++ resolved
@@ -59,8 +59,6 @@
         if not hasattr(self, "name"):
             self.name = "%s" % self.base
 
-<<<<<<< HEAD
-=======
         self.nodfn = "%s.nod.xml" % self.name
         self.edgfn = "%s.edg.xml" % self.name
         self.typfn = "%s.typ.xml" % self.name
@@ -72,7 +70,6 @@
         self.sumfn = "%s.sumo.cfg" % self.name
         self.guifn = "%s.gui.cfg" % self.name
 
->>>>>>> b6784c74
     def generate_net(self, net_params, traffic_lights):
         """Generates Net files for the transportation network.
 
@@ -115,15 +112,6 @@
                 from the arriving edge/lane pairs
 
         """
-<<<<<<< HEAD
-        nodfn = "%s.nod.xml" % self.name
-        edgfn = "%s.edg.xml" % self.name
-        typfn = "%s.typ.xml" % self.name
-        cfgfn = "%s.netccfg" % self.name
-        netfn = "%s.net.xml" % self.name
-        confn = "%s.con.xml" % self.name
-=======
->>>>>>> b6784c74
         # specify the attributes of the nodes
         nodes = self.specify_nodes(net_params)
 
@@ -225,37 +213,6 @@
         (whether the gui is used or not). The background of the gui is set here
         to be grey, with RGB values: (100, 100, 100).
 
-<<<<<<< HEAD
-        subprocess.call(
-            ["netconvert -c " + self.net_path + cfgfn + " --output-file=" +
-             self.cfg_path + netfn + ' --no-internal-links="%s"'
-             % no_internal_links], shell=True)
-
-        # location of the .net.xml file
-        self.netfn = netfn
-
-        # collect data from the generated network configuration file
-        error = None
-        for _ in range(RETRIES_ON_ERROR):
-            try:
-                edges_dict, conn_dict = self._import_edges_from_net()
-                return edges_dict, conn_dict
-            except Exception as error:
-                print("Error during start: {}".format(traceback.format_exc()))
-                print("Retrying in {} seconds...".format(WAIT_ON_ERROR))
-                time.sleep(WAIT_ON_ERROR)
-        raise error
-
-    def generate_cfg(self, net_params, traffic_lights):
-        """Generates .sumo.cfg files using net files and netconvert.
-
-        This includes files such as the routes vehicles can traverse,
-        properties of the traffic lights, and the view settings of the gui
-        (whether the gui is used or not). The background of the gui is set here
-        to be grey, with RGB values: (100, 100, 100).
-
-=======
->>>>>>> b6784c74
         Parameters
         ----------
         net_params: NetParams type
@@ -336,21 +293,13 @@
 
                     add.append(e)
 
-<<<<<<< HEAD
-        printxml(add, self.cfg_path + addfn)
-=======
         printxml(add, self.cfg_path + self.addfn)
->>>>>>> b6784c74
 
         gui = E("viewsettings")
         gui.append(E("scheme", name="real world"))
         gui.append(E("background", backgroundColor="100,100,100",
                      showGrid="0", gridXSize="100.00", gridYSize="100.00"))
-<<<<<<< HEAD
-        printxml(gui, self.cfg_path + guifn)
-=======
         printxml(gui, self.cfg_path + self.guifn)
->>>>>>> b6784c74
 
         cfg = makexml("configuration",
                       "http://sumo.dlr.de/xsd/sumoConfiguration.xsd")
