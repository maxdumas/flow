from flow.core.util import makexml, printxml, ensure_dir

import subprocess
import logging
import random
import os
import traceback
import time
from lxml import etree
import xml.etree.ElementTree as ET

try:
    # Import serializable if rllab is installed
    from rllab.core.serializable import Serializable
except ImportError as e:
    Serializable = object

E = etree.Element

# Number of retries on accessing the .net.xml file before giving up
RETRIES_ON_ERROR = 10
# number of seconds to wait before trying to access the .net.xml file again
WAIT_ON_ERROR = 1


class Generator(Serializable):

    def __init__(self, net_params, base):
        """Base class for generating transportation networks.

        Uses network specific features to generate the necessary xml files
        needed to initialize a sumo instance. The methods of this class are
        called by the base scenario class.

        Attributes
        ----------
        net_params: NetParams type
            see flow/core/params.py
        base: str
            base name for the transportation network. If not specified in the
            child class, this is also the complete name for the network.
        """
        # Invoke serializable if using rllab
        if Serializable is not object:
            Serializable.quick_init(self, locals())
        self.net_params = net_params
        self.net_path = net_params.net_path
        self.cfg_path = net_params.cfg_path
        self.base = base
        self.netfn = ""
        self.vehicle_ids = []

        ensure_dir("%s" % self.net_path)
        ensure_dir("%s" % self.cfg_path)

        # if a name was not specified by the sub-class's initialization,
        # use the base as the name
        if not hasattr(self, "name"):
            self.name = "%s" % self.base

    def generate_net(self, net_params, traffic_lights):
        """Generates Net files for the transportation network.

        Creates different network configuration files for:
        - nodes: x,y position of points which are connected together to form
          links. The nodes may also be fitted with traffic lights, or can be
          treated as priority or zipper merge regions if they combines several
          lanes or edges together.
        - edges: directed edges combining nodes together. These constitute the
          lanes vehicles will be allowed to drive on.
        - types (optional): parameters used to describe common features amount
          several edges of similar types. If edges are not defined with common
          types, this is not needed.
        - connections (optional): describes how incoming and outgoing edge/lane
          pairs on a specific node as connected. If none is specified, SUMO
          handles these connections by default.

        The above files are then combined to form a .net.xml file describing
        the shape of the traffic network in a form compatible with SUMO.

        Parameters
        ----------
        net_params : flow.core.params.NetParams type
            network-specific parameters. Different networks require different
            net_params; see the separate sub-classes for more information.
        traffic_lights : flow.core.traffic_lights.TrafficLights type
            traffic light information, used to determine which nodes are
            treated as traffic lights

        Returns
        -------
        edges : dict <dict>
            Key = name of the edge
            Elements = length, lanes, speed
        connection_data : dict < dict < list<tup> > >
            Key = name of the arriving edge
                Key = lane index
                Element = list of edge/lane pairs that a vehicle can traverse
                from the arriving edge/lane pairs
        """
        nodfn = "%s.nod.xml" % self.name
        edgfn = "%s.edg.xml" % self.name
        typfn = "%s.typ.xml" % self.name
        cfgfn = "%s.netccfg" % self.name
        netfn = "%s.net.xml" % self.name
        confn = "%s.con.xml" % self.name

        # specify the attributes of the nodes
        nodes = self.specify_nodes(net_params)

        # add traffic lights to the nodes
        for n_id in traffic_lights.get_ids():
<<<<<<< HEAD
            indx = next(i for i, n in enumerate(nodes) if n["id"] == n_id)
=======
            indx = next(i for i, node in enumerate(nodes)
                        if node["id"] == n_id)
>>>>>>> 97e585e8
            nodes[indx]["type"] = "traffic_light"

        # xml file for nodes; contains nodes for the boundary points with
        # respect to the x and y axes
        x = makexml("nodes", "http://sumo.dlr.de/xsd/nodes_file.xsd")
        for node_attributes in nodes:
            x.append(E("node", **node_attributes))
        printxml(x, self.net_path + nodfn)

        # collect the attributes of each edge
        edges = self.specify_edges(net_params)

        # xml file for edges
        x = makexml("edges", "http://sumo.dlr.de/xsd/edges_file.xsd")
        for edge_attributes in edges:
            x.append(E("edge", attrib=edge_attributes))
        printxml(x, self.net_path + edgfn)

        # specify the types attributes (default is None)
        types = self.specify_types(net_params)

        # xml file for types: contains the the number of lanes and the speed
        # limit for the lanes
        if types is not None:
            x = makexml("types", "http://sumo.dlr.de/xsd/types_file.xsd")
            for type_attributes in types:
                x.append(E("type", **type_attributes))
            printxml(x, self.net_path + typfn)

        # specify the connection attributes (default is None)
        connections = self.specify_connections(net_params)

        # xml for connections: specifies which lanes connect to which in the
        # edges
        if connections is not None:
            x = makexml("connections",
                        "http://sumo.dlr.de/xsd/connections_file.xsd")
            for connection_attributes in connections:
                x.append(E("connection", **connection_attributes))
            printxml(x, self.net_path + confn)

        # check whether the user requested no-internal-links (default="true")
        if net_params.no_internal_links:
            no_internal_links = "true"
        else:
            no_internal_links = "false"

        # xml file for configuration, which specifies:
        # - the location of all files of interest for sumo
        # - output net file
        # - processing parameters for no internal links and no turnarounds
        x = makexml("configuration",
                    "http://sumo.dlr.de/xsd/netconvertConfiguration.xsd")
        t = E("input")
        t.append(E("node-files", value=nodfn))
        t.append(E("edge-files", value=edgfn))
        if types is not None:
            t.append(E("type-files", value=typfn))
        if connections is not None:
            t.append(E("connection-files", value=confn))
        x.append(t)
        t = E("output")
        t.append(E("output-file", value=netfn))
        x.append(t)
        t = E("processing")
        t.append(E("no-internal-links", value="%s" % no_internal_links))
        t.append(E("no-turnarounds", value="true"))
        x.append(t)
        printxml(x, self.net_path + cfgfn)

        fh = open(self.cfg_path + "NULL", "w")
        subprocess.call(
            ["netconvert -c " + self.net_path + cfgfn + " --output-file=" +
             self.cfg_path + netfn + ' --no-internal-links="%s"'
             % no_internal_links],
            stdout=fh, stderr=fh, shell=True)
        fh.close()

        # location of the .net.xml file
        self.netfn = netfn

        # collect data from the generated network configuration file
        error = None
        for _ in range(RETRIES_ON_ERROR):
            try:
                edges_dict, conn_dict = self._import_edges_from_net()
                return edges_dict, conn_dict
            except Exception as error:
                print("Error during start: {}".format(traceback.format_exc()))
                print("Retrying in {} seconds...".format(WAIT_ON_ERROR))
                time.sleep(WAIT_ON_ERROR)
        raise error

    def generate_cfg(self, net_params):
        """Generates .sumo.cfg files using net files and netconvert.

        This includes files such as the routes vehicles can traverse and the
        view settings of the gui (whether the gui is used or not). The
        background of the gui is set here to be grey, with RGB values:
        (100, 100, 100).

        Parameters
        ----------
        net_params: NetParams type
            see flow/core/params.py
        """
        start_time = 0
        end_time = None

        self.roufn = "%s.rou.xml" % self.name
        addfn = "%s.add.xml" % self.name
        cfgfn = "%s.sumo.cfg" % self.name
        guifn = "%s.gui.cfg" % self.name

        # specify routes vehicles can take
        self.rts = self.specify_routes(net_params)

        add = makexml("additional",
                      "http://sumo.dlr.de/xsd/additional_file.xsd")
        for (edge, route) in self.rts.items():
            add.append(E("route", id="route%s" % edge, edges=" ".join(route)))

        printxml(add, self.cfg_path + addfn)

        gui = E("viewsettings")
        gui.append(E("scheme", name="real world"))
<<<<<<< HEAD
        gui.append(E("background", backgroundColor="100,100,100",
                     showGrid="0", gridXSize="100.00", gridYSize="100.00"))
=======
>>>>>>> 97e585e8
        printxml(gui, self.cfg_path + guifn)

        cfg = makexml("configuration",
                      "http://sumo.dlr.de/xsd/sumoConfiguration.xsd")

        logging.debug(self.netfn)

        cfg.append(self._inputs(self.name, net=self.netfn, add=addfn,
                                rou=self.roufn, gui=guifn))
        t = E("time")
        t.append(E("begin", value=repr(start_time)))
        if end_time:
            t.append(E("end", value=repr(end_time)))
        cfg.append(t)

        printxml(cfg, self.cfg_path + cfgfn)
        return cfgfn

    def make_routes(self, scenario, initial_config):
        """Generates .rou.xml files using net files and netconvert.

        This file specifies the sumo-specific properties of vehicles with
        similar types, and well as the starting positions of vehicles. The
        starting positions, however, may be modified in real-time (e.g. during
        an environment reset).

        Parameters
        ----------
        scenario: Scenario type
            scenario class calling this method. This contains information on
            the properties and initial states of vehicles in the network.
        initial_config: InitialConfig type
            see flow/core/params.py
        """
        vehicles = scenario.vehicles
        routes = makexml("routes", "http://sumo.dlr.de/xsd/routes_file.xsd")

        # add the types of vehicles to the xml file
        for vtype, type_params in vehicles.types:
            type_params_str = {key: str(type_params[key])
                               for key in type_params}
            routes.append(E("vType", id=vtype, **type_params_str))

        self.vehicle_ids = vehicles.get_ids()

        if initial_config.shuffle:
            random.shuffle(self.vehicle_ids)

        # add the initial positions of vehicles to the xml file
        positions = initial_config.positions
        lanes = initial_config.lanes
        for i, veh_id in enumerate(self.vehicle_ids):
            veh_type = vehicles.get_state(veh_id, "type")
            edge, pos = positions[i]
            lane = lanes[i]
            type_depart_speed = vehicles.get_initial_speed(veh_id)
            routes.append(self._vehicle(
                veh_type, "route" + edge, depart="0", id=veh_id,
                color="1,1,1", departSpeed=str(type_depart_speed),
                departPos=str(pos), departLane=str(lane)))

        # add the in-flows from various edges to the xml file
        if self.net_params.in_flows is not None:
            total_inflows = self.net_params.in_flows.get()
            for inflow in total_inflows:
                for key in inflow:
                    if not isinstance(inflow[key], str):
                        inflow[key] = repr(inflow[key])
                routes.append(self._flow(**inflow))

        printxml(routes, self.cfg_path + self.roufn)

    def specify_nodes(self, net_params):
        """Specifies the attributes of nodes in the network.

        Parameters
        ----------
        net_params: NetParams type
            see flow/core/params.py

        Returns
        -------
        nodes: list of dict
            A list of node attributes (a separate dict for each node). Nodes
            attributes must include:
             - id {string} -- name of the node
             - x {float} -- x coordinate of the node
             - y {float} -- y coordinate of the node

        Other attributes may also be specified. See:
        http://sumo.dlr.de/wiki/Networks/Building_Networks_from_own_XML-descriptions#Node_Descriptions
        """
        raise NotImplementedError

    def specify_edges(self, net_params):
        """Specifies the attributes of edges containing pairs on nodes in the
        network.

        Parameters
        ----------
        net_params: NetParams type
            see flow/core/params.py

        Returns
        -------
        edges: list of dict
            A list of edges attributes (a separate dict for each edge). Edge
            attributes must include:
             - id {string} -- name of the edge
             - from {string} -- name of node the directed edge starts from
             - to {string} -- name of the node the directed edge ends at
            In addition, the attributes must contain at least one of the
            following:
             - "numLanes" {int} and "speed" {float} -- the number of lanes and
               speed limit of the edge, respectively
             - type {string} -- a type identifier for the edge, which can be
               used if several edges are supposed to possess the same number of
               lanes, speed limits, etc...

        Other attributes may also be specified. See:
        http://sumo.dlr.de/wiki/Networks/Building_Networks_from_own_XML-descriptions#Edge_Descriptions
        """
        raise NotImplementedError

    def specify_types(self, net_params):
        """Specifies the attributes of various edge types (if any exist).

        Parameters
        ----------
        net_params: NetParams type
            see flow/core/params.py

        Returns
        -------
        types: list of dict
            A list of type attributes for specific groups of edges. If none are
            specified, no .typ.xml file is created.

        For information on type attributes, see:
        http://sumo.dlr.de/wiki/Networks/Building_Networks_from_own_XML-descriptions#Type_Descriptions
        """
        return None

    def specify_connections(self, net_params):
        """Specifies the attributes of connections.

        These attributes are used to describe how any specific node's incoming
        and outgoing edges/lane pairs are connected. If no connections are
        specified, sumo generates default connections.

        Parameters
        ----------
        net_params: NetParams type
            see flow/core/params.py

        Returns
        -------
        connections: list of dict
            A list of connection attributes. If none are specified, no .con.xml
            file is created.

        For information on type attributes, see:
        http://sumo.dlr.de/wiki/Networks/Building_Networks_from_own_XML-descriptions#Connection_Descriptions
        """
        return None

    def specify_routes(self, net_params):
        """Specifies the routes vehicles can take starting from any edge.

        The routes are specified as lists of edges the vehicle must traverse,
        with the first edge corresponding to the edge the vehicle begins on.
        Note that the edges must be connected for the route to be valid.

        Currently, only one route is allowed from any given starting edge.

        Parameters
        ----------
        net_params: NetParams type
            see flow/core/params.py

        Returns
        -------
        routes: dict
            Key = name of the starting edge
            Element = list of edges a vehicle starting from this edge must
            traverse.
        """
        raise NotImplementedError

    def _flow(self, name, vtype, route, **kwargs):
        return E("flow", id=name, route=route, type=vtype, **kwargs)

    def _vehicle(self, type, route, departPos, number=0, id=None, **kwargs):
        if not id and not number:
            raise ValueError("Supply either ID or Number")
        if not id:
            id = type + "_" + str(number)
        return E("vehicle", type=type, id=id, route=route, departPos=departPos,
                 **kwargs)

    def _inputs(self, name, net=None, rou=None, add=None, gui=None):
        inp = E("input")
        if net is not False:
            if net is None:
                inp.append(E("net-file", value="%s.net.xml" % name))
            else:
                inp.append(E("net-file", value=net))
        if rou is not False:
            if rou is None:
                inp.append(E("route-files", value="%s.rou.xml" % name))
            else:
                inp.append(E("route-files", value=rou))
        if add is not False:
            if add is None:
                inp.append(E("additional-files", value="%s.add.xml" % name))
            else:
                inp.append(E("additional-files", value=add))
        if gui is not False:
            if gui is None:
                inp.append(E("gui-settings-file", value="%s.gui.xml" % name))
            else:
                inp.append(E("gui-settings-file", value=gui))
        return inp

    def _import_edges_from_net(self):
<<<<<<< HEAD
        """Utility function for computing edge information.
=======
        """
        Imports a network configuration file, and
        returns the information on the edges and junctions located in the file.
>>>>>>> 97e585e8

        Imports a network configuration file, and returns the information on
        the edges and junctions located in the file.

        Returns
        -------
        net_data : dict <dict>
            Key = name of the edge/junction
            Element = lanes, speed, length
        connection_data : dict < dict < dict < list<tup> > > >
            Key = "prev" or "next", indicating coming from or to this
            edge/lane pair
                Key = name of the edge
                    Key = lane index
                    Element = list of edge/lane pairs preceding or following
                    the edge/lane pairs
        """
        # import the .net.xml file containing all edge/type data
        parser = etree.XMLParser(recover=True)
        tree = ET.parse(os.path.join(self.net_params.cfg_path, self.netfn),
                        parser=parser)
        root = tree.getroot()

        # Collect information on the available types (if any are available).
        # This may be used when specifying some edge data.
        types_data = dict()

        for typ in root.findall('type'):
            type_id = typ.attrib["id"]
            types_data[type_id] = dict()

            if "speed" in typ.attrib:
                types_data[type_id]["speed"] = float(typ.attrib["speed"])
            else:
                types_data[type_id]["speed"] = None

            if "numLanes" in typ.attrib:
                types_data[type_id]["numLanes"] = int(typ.attrib["numLanes"])
            else:
                types_data[type_id]["numLanes"] = None

        net_data = dict()
        next_conn_data = dict()  # forward looking connections
        prev_conn_data = dict()  # backward looking connections

        # collect all information on the edges and junctions
        for edge in root.findall('edge'):
            edge_id = edge.attrib["id"]

            # create a new key for this edge
            net_data[edge_id] = dict()

            # check for speed
            if "speed" in edge:
                net_data[edge_id]["speed"] = float(edge.attrib["speed"])
            else:
                net_data[edge_id]["speed"] = None

<<<<<<< HEAD
            # if the edge has a type parameters, check that type for a speed
            # and parameter if one was not already found
=======
            # if the edge has a type parameters, check that type for a
            # speed and parameter if one was not already found
>>>>>>> 97e585e8
            if "type" in edge.attrib and edge.attrib["type"] in types_data:
                if net_data[edge_id]["speed"] is None:
                    net_data[edge_id]["speed"] = \
                        float(types_data[edge.attrib["type"]]["speed"])

            # collect the length from the lane sub-element in the edge, the
            # number of lanes from the number of lane elements, and if needed,
            # also collect the speed value (assuming it is there)
            net_data[edge_id]["lanes"] = 0
            for i, lane in enumerate(edge):
                net_data[edge_id]["lanes"] += 1
                if i == 0:
                    net_data[edge_id]["length"] = float(lane.attrib["length"])
                    if net_data[edge_id]["speed"] is None \
                            and "speed" in lane.attrib:
                        net_data[edge_id]["speed"] = float(lane.
                                                           attrib["speed"])

            # if no speed value is present anywhere, set it to some default
            if net_data[edge_id]["speed"] is None:
                net_data[edge_id]["speed"] = 30

        # collect connection data
        for connection in root.findall('connection'):
            from_edge = connection.attrib["from"]
            from_lane = int(connection.attrib["fromLane"])

            if from_edge[0] != ":" and not self.net_params.no_internal_links:
                # if the edge is not an internal links and the network is
                # allowed to have internal links, then get the next edge/lane
                # pair from the "via" element
                via = connection.attrib["via"].rsplit("_", 1)
                to_edge = via[0]
                to_lane = int(via[1])
            else:
                to_edge = connection.attrib["to"]
                to_lane = int(connection.attrib["toLane"])

            if from_edge not in next_conn_data:
                next_conn_data[from_edge] = dict()

            if from_lane not in next_conn_data[from_edge]:
                next_conn_data[from_edge][from_lane] = list()

            if to_edge not in prev_conn_data:
                prev_conn_data[to_edge] = dict()

            if to_lane not in prev_conn_data[to_edge]:
                prev_conn_data[to_edge][to_lane] = list()

            next_conn_data[from_edge][from_lane].append((to_edge, to_lane))
            prev_conn_data[to_edge][to_lane].append((from_edge, from_lane))

        connection_data = {"next": next_conn_data, "prev": prev_conn_data}

        return net_data, connection_data<|MERGE_RESOLUTION|>--- conflicted
+++ resolved
@@ -110,12 +110,8 @@
 
         # add traffic lights to the nodes
         for n_id in traffic_lights.get_ids():
-<<<<<<< HEAD
-            indx = next(i for i, n in enumerate(nodes) if n["id"] == n_id)
-=======
             indx = next(i for i, node in enumerate(nodes)
                         if node["id"] == n_id)
->>>>>>> 97e585e8
             nodes[indx]["type"] = "traffic_light"
 
         # xml file for nodes; contains nodes for the boundary points with
@@ -242,11 +238,8 @@
 
         gui = E("viewsettings")
         gui.append(E("scheme", name="real world"))
-<<<<<<< HEAD
         gui.append(E("background", backgroundColor="100,100,100",
                      showGrid="0", gridXSize="100.00", gridYSize="100.00"))
-=======
->>>>>>> 97e585e8
         printxml(gui, self.cfg_path + guifn)
 
         cfg = makexml("configuration",
@@ -472,13 +465,7 @@
         return inp
 
     def _import_edges_from_net(self):
-<<<<<<< HEAD
         """Utility function for computing edge information.
-=======
-        """
-        Imports a network configuration file, and
-        returns the information on the edges and junctions located in the file.
->>>>>>> 97e585e8
 
         Imports a network configuration file, and returns the information on
         the edges and junctions located in the file.
@@ -537,13 +524,8 @@
             else:
                 net_data[edge_id]["speed"] = None
 
-<<<<<<< HEAD
-            # if the edge has a type parameters, check that type for a speed
-            # and parameter if one was not already found
-=======
             # if the edge has a type parameters, check that type for a
             # speed and parameter if one was not already found
->>>>>>> 97e585e8
             if "type" in edge.attrib and edge.attrib["type"] in types_data:
                 if net_data[edge_id]["speed"] is None:
                     net_data[edge_id]["speed"] = \
