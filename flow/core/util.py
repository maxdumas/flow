"""
A collection of utility functions for Flow

Attributes
----------
E : etree.Element
    Description
"""
# flake8: noqa
import csv
import errno
import importlib
import json
import os
import tempfile

from lxml import etree
from datetime import datetime

import xml.etree.ElementTree as ET

from gym.envs.registration import register

from flow.core.params import SumoCarFollowingParams, SumoLaneChangeParams

from flow.controllers.rlcontroller import RLController
from flow.controllers.car_following_models import *
from flow.core.params import InFlows
from flow.controllers.velocity_controllers import *
from flow.controllers.lane_change_controllers import *
from flow.controllers.routing_controllers import ContinuousRouter
from flow.scenarios.loop.loop_scenario import LoopScenario
from flow.core.params import InFlows

E = etree.Element


class NameEncoder(json.JSONEncoder):

    """
    Custom encoder used to generate ``flow_params.json``
    Extends ``json.JSONEncoder``.
    """

    allowed_types = [dict, list, tuple, str, int, float, bool, type(None)]

    def default(self, obj):
        """
        Default encoder (required to extend ``JSONEncoder``)

        Parameters
        ----------
        obj : Object
            Object to encode

        Returns
        -------
        Object
            A representation of ``obj`` that can be encoded
        """

        if obj not in self.allowed_types:
            if hasattr(obj, '__name__'):
                return obj.__name__
            else:
                return obj.__dict__
        return json.JSONEncoder.default(self, obj)


def rllib_logger_creator(result_dir, env_name, loggerfn):
    logdir_prefix = env_name + '_' + \
                    datetime.today().strftime("%Y-%m-%d_%H-%M-%S")
    if not os.path.exists(result_dir):
        os.makedirs(result_dir)
    logdir = tempfile.mkdtemp(prefix=logdir_prefix, dir=result_dir)

    return lambda config: loggerfn(config, logdir, None)


def unstring_flow_params(flow_params):
    """
    Summary

    Parameters
    ----------
    flow_params : dict
        Large dictionary of flow parameters for experiment,
        passed in to ``make_create_env`` and used to create
        ``flow_params.json`` file used by exp visualizer

    Returns
    -------
    dict
        Dictionary similar to flow_params but with function
        and module names evaluated, so that the new dict
        can be passed directly to ``make_create_env``
    """

    better_params = flow_params.copy()

    veh_params = flow_params['veh']
<<<<<<< HEAD
    better_veh_params = [eval_veh_params(veh_param) for veh_param in veh_params]
=======
    better_veh_params = [eval_veh_params(veh_param) for
                         veh_param in veh_params]
>>>>>>> 0a949ffb
    better_net_params = eval_net_params(flow_params)
    better_params['veh'] = better_veh_params
    better_params['net'] = better_net_params

    if 'additional_params' in flow_params['env']:
        if 'scenario_type' in flow_params['env']['additional_params']:
            evaluated_scenario = eval(flow_params['env']['additional_params']
                                      ['scenario_type'])
            better_params['env']['additional_params']['scenario_type'] = \
                evaluated_scenario

    return better_params


def eval_net_params(flow_params):
    """
        Evaluates net parameters, since params like Inflows can't be
        serialized and output to JSON.

        Parameters
        ----------
        orig_params : dict
            Original flow parameters, read in from ``flow_params.json``

        Returns
        -------
        dict
            Evaluated net params with instantiated inflow
        """

    better_params = flow_params.copy()
    inflow = InFlows()
    new_inflow_list = []
    if 'in_flows' in flow_params['net']:
        inflow_obj = flow_params['net']['in_flows']['_InFlows__flows']
        for obj in inflow_obj:
            temp = {}
            for key in obj.keys():
                if key == 'vtype':
                    temp['veh_type'] = obj[key]
                elif key == 'begin':
                    temp['edge'] = str(obj[key])
<<<<<<< HEAD
                elif key =='depart_speed':
                    temp['departSpeed'] = obj[key]
                elif key == 'probability' or key =='departSpeed' or \
                    key == 'departLane' or key == 'vehsPerHour':
                    temp[key] = obj[key]
            new_inflow_list.append(temp)
=======
                elif key == 'depart_speed':
                    temp['departSpeed'] = obj[key]
                elif key == 'probability' or key == 'departSpeed' or \
                        key == 'departLane' or key == 'vehsPerHour':
                    temp[key] = obj[key]
            new_inflow_list.append(temp)
        # add created inflows to inflow container
>>>>>>> 0a949ffb
        [inflow.add(**inflow_i) for inflow_i in new_inflow_list]
        better_params['net']['in_flows'] = inflow

    return better_params['net']


def eval_veh_params(orig_params):
    """
    Evaluates vehicle parameters, since params like IDMController can't be
    serialized and output to JSON. Thus, the JSON file stores those as
    their names, with string 'IDMController' instead of the object
    ``<flow.controllers.car_following_models.IDMController``. ``util.py``
    imports required car-following models, lane-change controllers,
    routers, and SUMO parameters. This function evaluates those names
    and returns a dict with the actual objects (evaluated) instead of
    their names.

    Parameters
    ----------
    orig_params : dict
        Original vehicle parameters, read in from ``flow_params.json``

    Returns
    -------
    dict
        Evaluated vehicle parameters, string names of objects
        replaced with actual objects
    """

    new_params = orig_params.copy()

    if 'acceleration_controller' in new_params:
<<<<<<< HEAD
        new_params['acceleration_controller'] = (eval(orig_params['acceleration_controller'][0]),
                                        orig_params['acceleration_controller'][1])
=======
        new_controller = (eval(orig_params['acceleration_controller'][0]),
                               orig_params['acceleration_controller'][1])
        new_params['acceleration_controller'] = new_controller
>>>>>>> 0a949ffb
    if 'lane_change_controller' in new_params:
        new_lc_controller = (eval(orig_params['lane_change_controller'][0]),
                                  orig_params['lane_change_controller'][1])
        new_params['lane_change_controller'] = new_lc_controller
    if 'routing_controller' in new_params:
        new_route_controller = (eval(orig_params['routing_controller'][0]),
                                     orig_params['routing_controller'][1])
        new_params['routing_controller'] = new_route_controller
    if 'sumo_car_following_params' in new_params:
        cf_params = SumoCarFollowingParams()
        cf_params.controller_params = (orig_params['sumo_car_following_params']
                                       ['controller_params'])
        new_params['sumo_car_following_params'] = cf_params

    if 'sumo_lc_params' in new_params:
        lc_params = SumoLaneChangeParams()
        lc_params.controller_params = \
            orig_params['sumo_lc_params']['controller_params']
        new_params['sumo_lc_params'] = lc_params

    return new_params


def get_rllib_params(path):
    """
    Returns rllib experiment parameters, given an experiment result folder

    Parameters
    ----------
    path : str
        Path to an rllib experiment result directory

    Returns
    -------
    dict
        Dictionary of rllib parameters, namely discount factor gamma,
        rollout horizon, and NN hidden layer format
    """

    jsonfile = path + '/params.json'
    jsondata = json.loads(open(jsonfile).read())

    gamma = jsondata['gamma']
    horizon = jsondata['horizon']
    hidden_layers = jsondata['model']['fcnet_hiddens']
    rllib_params = {'gamma': gamma,
                    'horizon': horizon,
                    'hidden_layers': hidden_layers}

    return rllib_params


def get_rllib_config(path):
    jsonfile = path + '/params.json'  # params.json is the config file
    jsondata = json.loads(open(jsonfile).read())
    return jsondata


def get_flow_params(config):
    """
    Returns Flow experiment parameters, given an experiment result folder
<<<<<<< HEAD
    
=======

>>>>>>> 0a949ffb
    Parameters
    ----------
    path : str
        Path to an rllib experiment result directory (``flow_params.json`` is
        in the same folder as ``params.json``)

    Returns
    -------
    dict
        Dict of flow parameters, like net_params, env_params, vehicle
        characteristics, etc
    function
        ``make_create_env`` is the higher-order function passed to
        rllib as the environment in which to train
    """

    flow_params = json.loads(config['env_config']['flow_params'])
    flow_params = unstring_flow_params(flow_params)

    module_name = 'examples.rllib.' + flow_params['module']

    env_module = importlib.import_module(module_name)
    make_create_env = env_module.make_create_env

    return flow_params, make_create_env


def register_env(env_name, sumo_params, type_params, env_params, net_params,
                 initial_config, scenario, env_version_num=0):
    num_steps = env_params.horizon
    register(
        id=env_name + '-v' + str(env_version_num),
        entry_point='flow.envs:' + env_name,
        max_episode_steps=num_steps,
        kwargs={
            "env_params": env_params,
            "sumo_params": sumo_params,
            "scenario": scenario
        }
    )


def makexml(name, nsl):
    xsi = "http://www.w3.org/2001/XMLSchema-instance"
    ns = {"xsi": xsi}
    attr = {"{%s}noNamespaceSchemaLocation" % xsi: nsl}
    t = E(name, attrib=attr, nsmap=ns)
    return t


def printxml(t, fn):
    etree.ElementTree(t).write(fn, pretty_print=True, encoding='UTF-8',
                               xml_declaration=True)


def ensure_dir(path):
    try:
        os.makedirs(path)
    except OSError as exception:
        if exception.errno != errno.EEXIST:
            raise
    return path


def emission_to_csv(emission_path, output_path=None):
    """Converts an emission file generated by sumo during an computational
    experiment into a csv file.

    Parameters
    ----------
    emission_path: str
        path to the emission file that should be converted
    output_path: str
        path to the csv file that will be generated, default is the same
        directory as the emission file, with the same name

    Yields
    ------
    A csv file with all the information from the emission file

    Note
    ----
    The emission file contains information generated by sumo, not flow. This
    means that some data, such as absolute position, is not immediately
    available from the emission file, but can be recreated.
    """
    parser = etree.XMLParser(recover=True)
    tree = ET.parse(emission_path, parser=parser)
    root = tree.getroot()

    # parse the xml data into a dict
    out_data = []
    for time in root.findall('timestep'):
        t = float(time.attrib['time'])

        for car in time:
            out_data.append(dict())
            try:
                out_data[-1]['time'] = t
                out_data[-1]['CO'] = float(car.attrib['CO'])
                out_data[-1]['y'] = float(car.attrib['y'])
                out_data[-1]['CO2'] = float(car.attrib['CO2'])
                out_data[-1]['electricity'] = float(car.attrib['electricity'])
                out_data[-1]['type'] = car.attrib['type']
                out_data[-1]['id'] = car.attrib['id']
                out_data[-1]['eclass'] = car.attrib['eclass']
                out_data[-1]['waiting'] = float(car.attrib['waiting'])
                out_data[-1]['NOx'] = float(car.attrib['NOx'])
                out_data[-1]['fuel'] = float(car.attrib['fuel'])
                out_data[-1]['HC'] = float(car.attrib['HC'])
                out_data[-1]['x'] = float(car.attrib['x'])
                out_data[-1]['route'] = car.attrib['route']
                out_data[-1]['relative_position'] = float(car.attrib['pos'])
                out_data[-1]['noise'] = float(car.attrib['noise'])
                out_data[-1]['angle'] = float(car.attrib['angle'])
                out_data[-1]['PMx'] = float(car.attrib['PMx'])
                out_data[-1]['speed'] = float(car.attrib['speed'])
                out_data[-1]['edge_id'] = car.attrib['lane'].rpartition('_')[0]
                out_data[-1]['lane_number'] = car.attrib['lane'].\
                    rpartition('_')[-1]
            except KeyError:
                del out_data[-1]

    # sort the elements of the dictionary by the vehicle id
    out_data = sorted(out_data, key=lambda k: k['id'])

    # default output path
    if output_path is None:
        output_path = emission_path[:-3] + 'csv'

    # output the dict data into a csv file
    keys = out_data[0].keys()
    with open(output_path, 'w') as output_file:
        dict_writer = csv.DictWriter(output_file, keys)
        dict_writer.writeheader()
        dict_writer.writerows(out_data)<|MERGE_RESOLUTION|>--- conflicted
+++ resolved
@@ -99,12 +99,8 @@
     better_params = flow_params.copy()
 
     veh_params = flow_params['veh']
-<<<<<<< HEAD
-    better_veh_params = [eval_veh_params(veh_param) for veh_param in veh_params]
-=======
     better_veh_params = [eval_veh_params(veh_param) for
                          veh_param in veh_params]
->>>>>>> 0a949ffb
     better_net_params = eval_net_params(flow_params)
     better_params['veh'] = better_veh_params
     better_params['net'] = better_net_params
@@ -147,22 +143,12 @@
                     temp['veh_type'] = obj[key]
                 elif key == 'begin':
                     temp['edge'] = str(obj[key])
-<<<<<<< HEAD
                 elif key =='depart_speed':
                     temp['departSpeed'] = obj[key]
                 elif key == 'probability' or key =='departSpeed' or \
                     key == 'departLane' or key == 'vehsPerHour':
                     temp[key] = obj[key]
             new_inflow_list.append(temp)
-=======
-                elif key == 'depart_speed':
-                    temp['departSpeed'] = obj[key]
-                elif key == 'probability' or key == 'departSpeed' or \
-                        key == 'departLane' or key == 'vehsPerHour':
-                    temp[key] = obj[key]
-            new_inflow_list.append(temp)
-        # add created inflows to inflow container
->>>>>>> 0a949ffb
         [inflow.add(**inflow_i) for inflow_i in new_inflow_list]
         better_params['net']['in_flows'] = inflow
 
@@ -195,14 +181,9 @@
     new_params = orig_params.copy()
 
     if 'acceleration_controller' in new_params:
-<<<<<<< HEAD
-        new_params['acceleration_controller'] = (eval(orig_params['acceleration_controller'][0]),
-                                        orig_params['acceleration_controller'][1])
-=======
         new_controller = (eval(orig_params['acceleration_controller'][0]),
                                orig_params['acceleration_controller'][1])
         new_params['acceleration_controller'] = new_controller
->>>>>>> 0a949ffb
     if 'lane_change_controller' in new_params:
         new_lc_controller = (eval(orig_params['lane_change_controller'][0]),
                                   orig_params['lane_change_controller'][1])
@@ -264,11 +245,7 @@
 def get_flow_params(config):
     """
     Returns Flow experiment parameters, given an experiment result folder
-<<<<<<< HEAD
-    
-=======
-
->>>>>>> 0a949ffb
+
     Parameters
     ----------
     path : str
