"""Benchmark for bottleneck1.

Bottleneck in which the actions are specifying a desired velocity in a segment
of space. The autonomous penetration rate in this example is 25%.
Human lane changing is enabled.

Action Dimension: (?, )

Observation Dimension: (?, )

Horizon: 1000 steps
"""

from flow.core.params import SumoParams, EnvParams, InitialConfig, NetParams, \
<<<<<<< HEAD
    InFlows, SumoCarFollowingParams, SumoLaneChangeParams
from flow.core.traffic_lights import TrafficLights
=======
    InFlows
from flow.core.params import TrafficLights
>>>>>>> 1d83ad45
from flow.core.vehicles import Vehicles
from flow.controllers import RLController, ContinuousRouter

# time horizon of a single rollout
HORIZON = 1000

SCALING = 1
NUM_LANES = 4 * SCALING  # number of lanes in the widest highway
DISABLE_TB = True
DISABLE_RAMP_METER = True
AV_FRAC = 0.25

vehicles = Vehicles()
vehicles.add(
    veh_id="human",
    routing_controller=(ContinuousRouter, {}),
    sumo_car_following_params=SumoCarFollowingParams(
        speed_mode=9,
    ),
    sumo_lc_params=SumoLaneChangeParams(
        lane_change_mode=1621,
    ),
    num_vehicles=1 * SCALING)
vehicles.add(
    veh_id="rl",
    acceleration_controller=(RLController, {}),
    routing_controller=(ContinuousRouter, {}),
    sumo_car_following_params=SumoCarFollowingParams(
        speed_mode=9,
    ),
    sumo_lc_params=SumoLaneChangeParams(
        lane_change_mode=0,
    ),
    num_vehicles=1 * SCALING)

controlled_segments = [("1", 1, False), ("2", 2, True), ("3", 2, True),
                       ("4", 2, True), ("5", 1, False)]
num_observed_segments = [("1", 1), ("2", 3), ("3", 3), ("4", 3), ("5", 1)]
additional_env_params = {
    "target_velocity": 40,
    "disable_tb": True,
    "disable_ramp_metering": True,
    "controlled_segments": controlled_segments,
    "symmetric": False,
    "observed_segments": num_observed_segments,
    "reset_inflow": False,
    "lane_change_duration": 5,
    "max_accel": 3,
    "max_decel": 3,
    "inflow_range": [1000, 2000]
}

# flow rate
flow_rate = 1900 * SCALING

# percentage of flow coming out of each lane
inflow = InFlows()
inflow.add(
    veh_type="human",
    edge="1",
    vehs_per_hour=flow_rate * (1 - AV_FRAC),
    departLane="random",
    departSpeed=10)
inflow.add(
    veh_type="rl",
    edge="1",
    vehs_per_hour=flow_rate * AV_FRAC,
    departLane="random",
    departSpeed=10)

traffic_lights = TrafficLights()
if not DISABLE_TB:
    traffic_lights.add(node_id="2")
if not DISABLE_RAMP_METER:
    traffic_lights.add(node_id="3")

additional_net_params = {"scaling": SCALING}
net_params = NetParams(
    inflows=inflow,
    no_internal_links=False,
    additional_params=additional_net_params)

flow_params = dict(
    # name of the experiment
    exp_tag="bottleneck_1",

    # name of the flow environment the experiment is running on
    env_name="DesiredVelocityEnv",

    # name of the scenario class the experiment is running on
    scenario="BottleneckScenario",

    # sumo-related parameters (see flow.core.params.SumoParams)
    sumo=SumoParams(
        sim_step=0.5,
        render=False,
        print_warnings=False,
        restart_instance=True,
    ),

    # environment related parameters (see flow.core.params.EnvParams)
    env=EnvParams(
        warmup_steps=40,
        sims_per_step=1,
        horizon=HORIZON,
        additional_params=additional_env_params,
    ),

    # network-related parameters (see flow.core.params.NetParams and the
    # scenario's documentation or ADDITIONAL_NET_PARAMS component)
    net=NetParams(
        inflows=inflow,
        no_internal_links=False,
        additional_params=additional_net_params,
    ),

    # vehicles to be placed in the network at the start of a rollout (see
    # flow.core.vehicles.Vehicles)
    veh=vehicles,

    # parameters specifying the positioning of vehicles upon initialization/
    # reset (see flow.core.params.InitialConfig)
    initial=InitialConfig(
        spacing="uniform",
        min_gap=5,
        lanes_distribution=float("inf"),
        edges_distribution=["2", "3", "4", "5"],
    ),

    # traffic lights to be introduced to specific nodes (see
    # flow.core.traffic_lights.TrafficLights)
    tls=traffic_lights,
)<|MERGE_RESOLUTION|>--- conflicted
+++ resolved
@@ -12,13 +12,8 @@
 """
 
 from flow.core.params import SumoParams, EnvParams, InitialConfig, NetParams, \
-<<<<<<< HEAD
     InFlows, SumoCarFollowingParams, SumoLaneChangeParams
-from flow.core.traffic_lights import TrafficLights
-=======
-    InFlows
 from flow.core.params import TrafficLights
->>>>>>> 1d83ad45
 from flow.core.vehicles import Vehicles
 from flow.controllers import RLController, ContinuousRouter
 
