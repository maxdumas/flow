--- conflicted
+++ resolved
@@ -6,11 +6,7 @@
 import numpy as np
 from flow.core.experiment import SumoExperiment
 from flow.core.params import InitialConfig
-<<<<<<< HEAD
-from flow.core.params import TrafficLights
-=======
 from flow.core.params import TrafficLightParams
->>>>>>> abf7907d
 from flow.benchmarks.merge0 import flow_params
 
 
