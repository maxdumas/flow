--- conflicted
+++ resolved
@@ -1,11 +1,8 @@
 """Contains a list of custom routing controllers."""
 
 import random
-<<<<<<< HEAD
-=======
 import numpy as np
 
->>>>>>> 28ce664a
 from flow.controllers.base_routing_controller import BaseRouter
 
 
