"""Warnings that may be printed by Flow (e.g. deprecation warnings)."""

import functools
import inspect
import warnings

string_types = (type(b''), type(u''))


def deprecated_attribute(obj, dep_from, dep_to):
    """Print a deprecation warning.

    Parameters
    ----------
    obj : class
        The class with the deprecated attribute
    dep_from : str
        old (deprecated) name of the attribute
    dep_to : str
        new name for the attribute
    """
    warnings.simplefilter('always', PendingDeprecationWarning)
    warnings.warn(
        "The attribute {} in {} is deprecated, use {} instead.".format(
            dep_from, obj.__class__.__name__, dep_to),
        PendingDeprecationWarning
<<<<<<< HEAD
    )
=======
    )


def deprecated(base, new_path):
    """Print a deprecation warning.

    This is a decorator which can be used to mark functions as deprecated. It
    will result in a warning being emitted when the function is used.
    """
    # if isinstance(base, string_types):

    # The @deprecated is used with a 'reason'.
    #
    # .. code-block:: python
    #
    #    @deprecated("please, use another function")
    #    def old_function(x, y):
    #      pass

    def decorator(func1):

        if inspect.isclass(func1):
            fmt1 = "The class {base}.{name} is deprecated, use " \
                   "{new_path} instead."
        else:
            fmt1 = "The function {base}.{name} is deprecated, use " \
                   "{new_path} instead."

        @functools.wraps(func1)
        def new_func1(*args, **kwargs):
            warnings.simplefilter('always', PendingDeprecationWarning)
            warnings.warn(
                fmt1.format(
                    base=base,
                    name=func1.__name__,
                    new_path=new_path
                ),
                category=PendingDeprecationWarning,
                stacklevel=2
            )
            warnings.simplefilter('default', PendingDeprecationWarning)
            return func1(*args, **kwargs)

        return new_func1

    return decorator
    #
    # elif inspect.isclass(reason) or inspect.isfunction(reason):
    #
    #     # The @deprecated is used without any 'reason'.
    #     #
    #     # .. code-block:: python
    #     #
    #     #    @deprecated
    #     #    def old_function(x, y):
    #     #      pass
    #
    #     func2 = reason
    #
    #     if inspect.isclass(func2):
    #         fmt2 = "Call to deprecated class {name}."
    #     else:
    #         fmt2 = "Call to deprecated function {name}."
    #
    #     @functools.wraps(func2)
    #     def new_func2(*args, **kwargs):
    #         warnings.simplefilter('always', DeprecationWarning)
    #         warnings.warn(
    #             fmt2.format(name=func2.__name__),
    #             category=DeprecationWarning,
    #             stacklevel=2
    #         )
    #         warnings.simplefilter('default', DeprecationWarning)
    #         return func2(*args, **kwargs)
    #
    #     return new_func2
    #
    # else:
    #     raise TypeError(repr(type(reason)))
>>>>>>> bd49a788
<|MERGE_RESOLUTION|>--- conflicted
+++ resolved
@@ -24,9 +24,6 @@
         "The attribute {} in {} is deprecated, use {} instead.".format(
             dep_from, obj.__class__.__name__, dep_to),
         PendingDeprecationWarning
-<<<<<<< HEAD
-    )
-=======
     )
 
 
@@ -105,5 +102,4 @@
     #     return new_func2
     #
     # else:
-    #     raise TypeError(repr(type(reason)))
->>>>>>> bd49a788
+    #     raise TypeError(repr(type(reason)))