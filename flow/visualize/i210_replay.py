--- conflicted
+++ resolved
@@ -171,11 +171,7 @@
         rllib_flow_params = get_flow_params(rllib_config)
         agent_create_env, agent_env_name = make_create_env(params=rllib_flow_params, version=0)
         register_env(agent_env_name, agent_create_env)
-<<<<<<< HEAD
-=======
-        # agent_cls = get_agent_class(config_run)
-
->>>>>>> 3a5508cd
+
         if rllib_config['env_config']['run'] == "<class 'ray.rllib.agents.trainer_template.CCPPOTrainer'>":
             from flow.algorithms.centralized_PPO import CCTrainer, CentralizedCriticModel
             from ray.rllib.models import ModelCatalog
@@ -184,12 +180,11 @@
         elif rllib_config['env_config']['run'] == "<class 'ray.rllib.agents.trainer_template.CustomPPOTrainer'>":
             from flow.algorithms.custom_ppo import CustomPPOTrainer
             agent_cls = CustomPPOTrainer
-<<<<<<< HEAD
+        elif config_run:
+            agent_cls = get_agent_class(config_run)
         else:
-=======
-        elif config_run:
->>>>>>> 3a5508cd
-            agent_cls = get_agent_class(config_run)
+            print('You forgot to store the algorithm type')
+
 
         # create the agent that will be used to compute the actions
         agent = agent_cls(env=agent_env_name, config=rllib_config)
