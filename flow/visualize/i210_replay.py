--- conflicted
+++ resolved
@@ -211,13 +211,9 @@
     extra_info = extra_init()
     source_id = 'flow_{}'.format(uuid.uuid4().hex)
 
-<<<<<<< HEAD
-    for i in range(args.num_rollouts):
-=======
     i = 0
     while i < args.num_rollouts:
         print("Rollout iter", i)
->>>>>>> 850d2f73
         vel = []
         per_vehicle_energy_trace = defaultdict(lambda: [])
         completed_veh_types = {}
