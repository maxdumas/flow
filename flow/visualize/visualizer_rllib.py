--- conflicted
+++ resolved
@@ -102,25 +102,15 @@
     sumo_params.emission_path = './test_time_rollout/'
 
     # pick your rendering mode
-<<<<<<< HEAD
-    if args.render_mode == 'sumo_web3d':
-=======
     if args.render_mode == 'sumo-web3d':
->>>>>>> 63512164
         sumo_params.num_clients = 2
         sumo_params.render = False
     elif args.render_mode == 'drgb':
         sumo_params.render = 'drgb'
         sumo_params.pxpm = 4
-<<<<<<< HEAD
-    elif args.render_mode == 'sumo_gui':
-        sumo_params.render = True
-    elif args.render_mode == 'no_render':
-=======
     elif args.render_mode == 'sumo-gui':
         sumo_params.render = True
     elif args.render_mode == 'no-render':
->>>>>>> 63512164
         sumo_params.render = False
 
     if args.save_render:
@@ -296,20 +286,12 @@
         help='Specifies whether to use the \'evaluate\' reward '
              'for the environment.')
     parser.add_argument(
-<<<<<<< HEAD
-        '--render_mode',
-        type=str,
-        default='sumo_gui',
-        help='Pick the render mode. Options include sumo_web3d, '
-             'rgbd, sumo_gui, and no_render')
-=======
         '--render-mode',
         type=str,
         default='sumo-gui',
         help='Pick the render mode. Options include sumo-web3d, '
              'rgbd, sumo-gui, and no-render. For more details'
              'see the visualization tutorial.')
->>>>>>> 63512164
     parser.add_argument(
         '--save_render',
         action='store_true',
