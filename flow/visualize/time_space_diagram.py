"""Generate a time space diagram for some networks.
This method accepts as input a csv file containing the sumo-formatted emission
file, and then uses this data to generate a time-space diagram, with the x-axis
being the time (in seconds), the y-axis being the position of a vehicle, and
color representing the speed of te vehicles.
If the number of simulation steps is too dense, you can plot every nth step in
the plot by setting the input `--steps=n`.
Note: This script assumes that the provided network has only one lane on the
each edge, or one lane on the main highway in the case of MergeNetwork.
Usage
-----
::
    python time_space_diagram.py </path/to/emission>.csv </path/to/params>.json
"""
from flow.utils.rllib import get_flow_params
from flow.networks import RingNetwork, FigureEightNetwork, MergeNetwork, I210SubNetwork

import argparse
from collections import defaultdict
try:
    from matplotlib import pyplot as plt
except ImportError:
    import matplotlib
    matplotlib.use('TkAgg')
    from matplotlib import pyplot as plt
from matplotlib.collections import LineCollection
import matplotlib.colors as colors
import numpy as np
import pandas as pd


# networks that can be plotted by this method
ACCEPTABLE_NETWORKS = [
    RingNetwork,
    FigureEightNetwork,
    MergeNetwork,
    I210SubNetwork
]


def import_data_from_trajectory(fp, params=dict()):
    r"""Import and preprocess data from the Flow trajectory (.csv) file.
    Parameters
    ----------
    fp : str
        file path (for the .csv formatted file)
    params : dict
        flow-specific parameters, including:
        * "network" (str): name of the network that was used when generating
          the emission file. Must be one of the network names mentioned in
          ACCEPTABLE_NETWORKS,
        * "net_params" (flow.core.params.NetParams): network-specific
          parameters. This is used to collect the lengths of various network
          links.
    Returns
    -------
    pd.DataFrame
    """
    # Read trajectory csv into pandas dataframe
    df = pd.read_csv(fp)

    # Convert column names for backwards compatibility using emissions csv
    column_conversions = {
        'time': 'time_step',
        'lane_number': 'lane_id',
    }
    df = df.rename(columns=column_conversions)
    if 'distance' not in df.columns:
        df['distance'] = _get_abs_pos(df, params)

    # Compute line segment ends by shifting dataframe by 1 row
    df[['next_pos', 'next_time']] = df.groupby('id')[['distance', 'time_step']].shift(-1)

    # Remove nans from data
    df = df[df['next_time'].notna()]

    return df


def get_time_space_data(data, params):
    r"""Compute the unique inflows and subsequent outflow statistics.
    Parameters
    ----------
    data : pd.DataFrame
        cleaned dataframe of the trajectory data
    params : dict
        flow-specific parameters, including:
        * "network" (str): name of the network that was used when generating
          the emission file. Must be one of the network names mentioned in
          ACCEPTABLE_NETWORKS,
        * "net_params" (flow.core.params.NetParams): network-specific
          parameters. This is used to collect the lengths of various network
          links.
    Returns
    -------
    ndarray (or dict of ndarray)
        3d array (n_segments x 2 x 2) containing segments to be plotted.
        every inner 2d array is comprised of two 1d arrays representing
        [start time, start distance] and [end time, end distance] pairs.
        in the case of I210, the nested arrays are wrapped into a dict,
        keyed on the lane number, so that each lane can be plotted
        separately.
    Raises
    ------
    AssertionError
        if the specified network is not supported by this method
    """
    # check that the network is appropriate
    assert params['network'] in ACCEPTABLE_NETWORKS, \
        'Network must be one of: ' + ', '.join([network.__name__ for network in ACCEPTABLE_NETWORKS])

    # switcher used to compute the positions based on the type of network
    switcher = {
        RingNetwork: _ring_road,
        MergeNetwork: _merge,
        FigureEightNetwork: _figure_eight,
        I210SubNetwork: _i210_subnetwork
    }

    # Get the function from switcher dictionary
    func = switcher[params['network']]

    # Execute the function
    segs, data = func(data)

    return segs, data


def _merge(data):
<<<<<<< HEAD
    r"""Generate position and speed data for the merge.
=======
    r"""Generate time and position data for the merge.

>>>>>>> 01676d9e
    This only include vehicles on the main highway, and not on the adjacent
    on-ramp.
    Parameters
    ----------
    data : pd.DataFrame
        cleaned dataframe of the trajectory data
    Returns
    -------
    ndarray
        3d array (n_segments x 2 x 2) containing segments to be plotted.
        every inner 2d array is comprised of two 1d arrays representing
        [start time, start distance] and [end time, end distance] pairs.
    pd.DataFrame
        modified trajectory dataframe
    """
    # Omit ghost edges
    keep_edges = {'inflow_merge', 'bottom', ':bottom_0'}
    data = data[data['edge_id'].isin(keep_edges)]

    segs = data[['time_step', 'distance', 'next_time', 'next_pos']].values.reshape((len(data), 2, 2))

    return segs, data

<<<<<<< HEAD

def _ring_road(data):
    r"""Generate position and speed data for the ring road.
=======

def _highway(data):
    r"""Generate time and position data for the highway.

    Parameters
    ----------
    data : pd.DataFrame
        cleaned dataframe of the trajectory data

    Returns
    -------
    ndarray
        3d array (n_segments x 2 x 2) containing segments to be plotted.
        every inner 2d array is comprised of two 1d arrays representing
        [start time, start distance] and [end time, end distance] pairs.
    pd.DataFrame
        modified trajectory dataframe
    """
    data.loc[:, :] = data[(data['distance'] > 500)]
    data.loc[:, :] = data[(data['distance'] < 2300)]
    segs = data[['time_step', 'distance', 'next_time', 'next_pos']].values.reshape((len(data), 2, 2))

    return segs, data


def _ring_road(data):
    r"""Generate time and position data for the ring road.

>>>>>>> 01676d9e
    Vehicles that reach the top of the plot simply return to the bottom and
    continue.
    Parameters
    ----------
    data : pd.DataFrame
        cleaned dataframe of the trajectory data
    Returns
    -------
    ndarray
        3d array (n_segments x 2 x 2) containing segments to be plotted.
        every inner 2d array is comprised of two 1d arrays representing
        [start time, start distance] and [end time, end distance] pairs.
    pd.DataFrame
        unmodified trajectory dataframe
    """
    segs = data[['time_step', 'distance', 'next_time', 'next_pos']].values.reshape((len(data), 2, 2))

    return segs, data


def _i210_subnetwork(data):
    r"""Generate time and position data for the i210 subnetwork.
    We generate plots for all lanes, so the segments are wrapped in
    a dictionary.
    Parameters
    ----------
    data : pd.DataFrame
        cleaned dataframe of the trajectory data
    Returns
    -------
    dict < str, np.ndarray >
        dictionary of 3d array (n_segments x 2 x 2) containing segments
        to be plotted. the dictionary is keyed on lane numbers, with the
        values being the 3d array representing the segments. every inner
        2d array is comprised of two 1d arrays representing
        [start time, start distance] and [end time, end distance] pairs.
    pd.DataFrame
        modified trajectory dataframe
    """
    # Omit ghost edges
    omit_edges = {'ghost0', '119257908#3'}
    data.loc[:, :] = data[~data['edge_id'].isin(omit_edges)]

    # Reset lane numbers that are offset by ramp lanes
    offset_edges = set(data[data['lane_id'] == 5]['edge_id'].unique())
    data.loc[data['edge_id'].isin(offset_edges), 'lane_id'] -= 1

    segs = dict()
    for lane, df in data.groupby('lane_id'):
        segs[lane] = df[['time_step', 'distance', 'next_time', 'next_pos']].values.reshape((len(df), 2, 2))

    return segs, data


def _figure_eight(data):
<<<<<<< HEAD
    r"""Generate position and speed data for the figure eight.
=======
    r"""Generate time and position data for the figure eight.

>>>>>>> 01676d9e
    The vehicles traveling towards the intersection from one side will be
    plotted from the top downward, while the vehicles from the other side will
    be plotted from the bottom upward.
    Parameters
    ----------
    data : pd.DataFrame
        cleaned dataframe of the trajectory data
    Returns
    -------
    ndarray
        3d array (n_segments x 2 x 2) containing segments to be plotted.
        every inner 2d array is comprised of two 1d arrays representing
        [start time, start distance] and [end time, end distance] pairs.
    pd.DataFrame
        unmodified trajectory dataframe
    """
    segs = data[['time_step', 'distance', 'next_time', 'next_pos']].values.reshape((len(data), 2, 2))

    return segs, data


def _get_abs_pos(df, params):
    """Compute the absolute positions from edges and relative positions.
    This is the variable we will ultimately use to plot individual vehicles.
    Parameters
    ----------
    df : pd.DataFrame
        dataframe of trajectory data
    params : dict
        flow-specific parameters
    Returns
    -------
    pd.Series
        the absolute positive for every sample
    """
    if params['network'] == MergeNetwork:
        inflow_edge_len = 100
        premerge = params['net'].additional_params['pre_merge_length']
        postmerge = params['net'].additional_params['post_merge_length']

        # generate edge starts
        edgestarts = {
            'inflow_highway': 0,
            'left': inflow_edge_len + 0.1,
            'center': inflow_edge_len + premerge + 22.6,
            'inflow_merge': inflow_edge_len + premerge + postmerge + 22.6,
            'bottom': 2 * inflow_edge_len + premerge + postmerge + 22.7,
            ':left_0': inflow_edge_len,
            ':center_0': inflow_edge_len + premerge + 0.1,
            ':center_1': inflow_edge_len + premerge + 0.1,
            ':bottom_0': 2 * inflow_edge_len + premerge + postmerge + 22.6
        }
    elif params['network'] == RingNetwork:
        ring_length = params['net'].additional_params["length"]
        junction_length = 0.1  # length of inter-edge junctions

        edgestarts = {
            "bottom": 0,
            ":right_0": 0.25 * ring_length,
            "right": 0.25 * ring_length + junction_length,
            ":top_0": 0.5 * ring_length + junction_length,
            "top": 0.5 * ring_length + 2 * junction_length,
            ":left_0": 0.75 * ring_length + 2 * junction_length,
            "left": 0.75 * ring_length + 3 * junction_length,
            ":bottom_0": ring_length + 3 * junction_length
        }
    elif params['network'] == FigureEightNetwork:
        net_params = params['net']
        ring_radius = net_params.additional_params['radius_ring']
        ring_edgelen = ring_radius * np.pi / 2.
        intersection = 2 * ring_radius
        junction = 2.9 + 3.3 * net_params.additional_params['lanes']
        inner = 0.28

        # generate edge starts
        edgestarts = {
            'bottom': inner,
            'top': intersection / 2 + junction + inner,
            'upper_ring': intersection + junction + 2 * inner,
            'right': intersection + 3 * ring_edgelen + junction + 3 * inner,
            'left': 1.5 * intersection + 3 * ring_edgelen + 2 * junction + 3 * inner,
            'lower_ring': 2 * intersection + 3 * ring_edgelen + 2 * junction + 4 * inner,
            ':bottom_0': 0,
            ':center_1': intersection / 2 + inner,
            ':top_0': intersection + junction + inner,
            ':right_0': intersection + 3 * ring_edgelen + junction + 2 * inner,
            ':center_0': 1.5 * intersection + 3 * ring_edgelen + junction + 3 * inner,
            ':left_0': 2 * intersection + 3 * ring_edgelen + 2 * junction + 3 * inner,
            # for aimsun
            'bottom_to_top': intersection / 2 + inner,
            'right_to_left': junction + 3 * inner,
        }
    elif params['network'] == HighwayNetwork:
        return df['x']
    else:
        edgestarts = defaultdict(float)

    ret = df.apply(lambda x: x['relative_position'] + edgestarts[x['edge_id']], axis=1)

    if params['network'] == FigureEightNetwork:
        # reorganize data for space-time plot
        figure_eight_len = 6 * ring_edgelen + 2 * intersection + 2 * junction + 10 * inner
        intersection_loc = [edgestarts[':center_1'] + intersection / 2,
                            edgestarts[':center_0'] + intersection / 2]
        ret.loc[ret < intersection_loc[0]] += figure_eight_len
        ret.loc[(ret > intersection_loc[0]) & (ret < intersection_loc[1])] += -intersection_loc[1]
        ret.loc[ret > intersection_loc[1]] = \
            - ret.loc[ret > intersection_loc[1]] + figure_eight_len + intersection_loc[0]
    return ret


def plot_tsd(ax, df, segs, args, lane=None):
    """Plot the time-space diagram.
    Take the pre-processed segments and other meta-data, then plot all the line segments.
    Parameters
    ----------
    ax : matplotlib.axes.Axes
        figure axes that will be plotted on
    df : pd.DataFrame
        data used for axes bounds and speed coloring
    segs : list of list of lists
        line segments to be plotted, where each segment is a list of two [x,y] pairs
    args : dict
        parsed arguments
    lane : int, optional
        lane number to be shown in plot title
    Returns
    -------
    None
    """
    norm = plt.Normalize(args.min_speed, args.max_speed)

    xmin = max(df['time_step'].min(), args.start)
    xmax = min(df['time_step'].max(), args.stop)
    xbuffer = (xmax - xmin) * 0.025  # 2.5% of range
    ymin, ymax = df['distance'].min(), df['distance'].max()
    ybuffer = (ymax - ymin) * 0.025  # 2.5% of range

    ax.set_xlim(xmin - xbuffer, xmax + xbuffer)
    ax.set_ylim(ymin - ybuffer, ymax + ybuffer)

    lc = LineCollection(segs, cmap=my_cmap, norm=norm)
    lc.set_array(df['speed'].values)
    lc.set_linewidth(1)
    ax.add_collection(lc)
    ax.autoscale()

    if lane:
        ax.set_title('Time-Space Diagram: Lane {}'.format(lane), fontsize=25)
    else:
        ax.set_title('Time-Space Diagram', fontsize=25)
    ax.set_ylabel('Position (m)', fontsize=20)
    ax.set_xlabel('Time (s)', fontsize=20)
    plt.xticks(fontsize=18)
    plt.yticks(fontsize=18)

    cbar = plt.colorbar(lc, ax=ax, norm=norm)
    cbar.set_label('Velocity (m/s)', fontsize=20)
    cbar.ax.tick_params(labelsize=18)


if __name__ == '__main__':
    # create the parser
    parser = argparse.ArgumentParser(
        formatter_class=argparse.RawDescriptionHelpFormatter,
        description='[Flow] Generates time space diagrams for flow networks.',
        epilog='python time_space_diagram.py </path/to/emission>.csv '
               '</path/to/flow_params>.json')

    # required arguments
    parser.add_argument('trajectory_path', type=str,
                        help='path to the Flow trajectory csv file.')
    parser.add_argument('flow_params', type=str,
                        help='path to the flow_params json file.')

    # optional arguments
    parser.add_argument('--steps', type=int, default=1,
                        help='rate at which steps are plotted.')
    parser.add_argument('--title', type=str, default='Time Space Diagram',
                        help='rate at which steps are plotted.')
    parser.add_argument('--max_speed', type=int, default=8,
                        help='The maximum speed in the color range.')
    parser.add_argument('--min_speed', type=int, default=0,
                        help='The minimum speed in the color range.')
    parser.add_argument('--start', type=float, default=0,
                        help='initial time (in sec) in the plot.')
    parser.add_argument('--stop', type=float, default=float('inf'),
                        help='final time (in sec) in the plot.')

    args = parser.parse_args()

    # flow_params is imported as a dictionary
    if '.json' in args.flow_params:
        flow_params = get_flow_params(args.flow_params)
    else:
        module = __import__("examples.exp_configs.non_rl", fromlist=[args.flow_params])
        flow_params = getattr(module, args.flow_params).flow_params

    # some plotting parameters
    cdict = {
        'red': ((0, 0, 0), (0.2, 1, 1), (0.6, 1, 1), (1, 0, 0)),
        'green': ((0, 0, 0), (0.2, 0, 0), (0.6, 1, 1), (1, 1, 1)),
        'blue': ((0, 0, 0), (0.2, 0, 0), (0.6, 0, 0), (1, 0, 0))
    }
    my_cmap = colors.LinearSegmentedColormap('my_colormap', cdict, 1024)

    # Read trajectory csv into pandas dataframe
    traj_df = import_data_from_trajectory(args.trajectory_path, flow_params)

    # Convert df data into segments for plotting
    segs, traj_df = get_time_space_data(traj_df, flow_params)

    if flow_params['network'] == I210SubNetwork:
        nlanes = traj_df['lane_id'].nunique()
        fig = plt.figure(figsize=(16, 9*nlanes))

        for lane, df in traj_df.groupby('lane_id'):
            ax = plt.subplot(nlanes, 1, lane+1)

            plot_tsd(ax, df, segs[lane], args, lane)
    else:
        # perform plotting operation
        fig = plt.figure(figsize=(16, 9))
        ax = plt.axes()

        plot_tsd(ax, traj_df, segs, args)

    ###########################################################################
    #                       Note: For MergeNetwork only                       #
    if flow_params['network'] == 'MergeNetwork':                              #
        plt.plot([df['time_step'].min(), df['time_step'].max()],
                 [0, 0], linewidth=3, color="white")        #
        plt.plot([df['time_step'].min(), df['time_step'].max()],
                 [-0.1, -0.1], linewidth=3, color="white")     #
    ###########################################################################

    plt.show()<|MERGE_RESOLUTION|>--- conflicted
+++ resolved
@@ -14,7 +14,6 @@
 """
 from flow.utils.rllib import get_flow_params
 from flow.networks import RingNetwork, FigureEightNetwork, MergeNetwork, I210SubNetwork
-
 import argparse
 from collections import defaultdict
 try:
@@ -127,12 +126,8 @@
 
 
 def _merge(data):
-<<<<<<< HEAD
-    r"""Generate position and speed data for the merge.
-=======
     r"""Generate time and position data for the merge.
 
->>>>>>> 01676d9e
     This only include vehicles on the main highway, and not on the adjacent
     on-ramp.
     Parameters
@@ -156,11 +151,6 @@
 
     return segs, data
 
-<<<<<<< HEAD
-
-def _ring_road(data):
-    r"""Generate position and speed data for the ring road.
-=======
 
 def _highway(data):
     r"""Generate time and position data for the highway.
@@ -189,7 +179,6 @@
 def _ring_road(data):
     r"""Generate time and position data for the ring road.
 
->>>>>>> 01676d9e
     Vehicles that reach the top of the plot simply return to the bottom and
     continue.
     Parameters
@@ -245,12 +234,8 @@
 
 
 def _figure_eight(data):
-<<<<<<< HEAD
-    r"""Generate position and speed data for the figure eight.
-=======
     r"""Generate time and position data for the figure eight.
 
->>>>>>> 01676d9e
     The vehicles traveling towards the intersection from one side will be
     plotted from the top downward, while the vehicles from the other side will
     be plotted from the bottom upward.
